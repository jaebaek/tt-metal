# SPDX-FileCopyrightText: © 2023 Tenstorrent Inc.

# SPDX-License-Identifier: Apache-2.0

import torch
import pytest

from loguru import logger
import tt_lib
import json
from pathlib import Path

from models.utility_functions import (
    disable_persistent_kernel_cache,
    enable_persistent_kernel_cache,
    torch_to_tt_tensor_rm,
    Profiler,
)
from models.perf.perf_utils import prep_perf_report
from models.experimental.mistral.reference.model import Transformer
from models.experimental.mistral.tt.mistral_transformer import TtTransformer
from models.experimental.mistral.mistral_utils import generate as generate_tt
from models.experimental.mistral.reference.tokenizer import generate as generate_torch
from models.experimental.mistral.tt.mistral_configuration import TtModelArgs
from models.experimental.mistral.reference.tokenizer import Tokenizer

BATCH_SIZE = 1


def run_perf_mistral(
    expected_inference_time, expected_compile_time, device, model_location_generator, get_tt_cache_path
):
    profiler = Profiler()
    disable_persistent_kernel_cache()
    comments = "Mistral"
    first_key = "first_iter"
    second_key = "second_iter"
    cpu_key = "ref_key"

    prompts = [
        "A Man is sitting on the roof ",
    ]

    mistral_path = model_location_generator("mistral-7B-v0.1", model_subdir="Mistral")
    tokenizer = Tokenizer(str(Path(mistral_path) / "tokenizer.model"))
    base_address = f""
    with open(mistral_path / "params.json", "r") as f:
        model_args = TtModelArgs(**json.loads(f.read()))

    model_args.max_batch_size = 1
    model_args.n_layers = 32
    max_tokens = 2
    max_batch_size = 1

    pytorch_model = Transformer.from_folder(
        Path(mistral_path), n_layers=32, max_batch_size=max_batch_size, is_whole_model=True
    )

    tt_cache_path = str(get_tt_cache_path("mistral-7B-v0.1", model_subdir="mistral")) + "/"
    tt_model = TtTransformer(
        args=model_args,
        device=device,
        base_address=base_address,
        tt_cache_path=tt_cache_path,
    )

    with torch.no_grad():
        profiler.start(cpu_key)
        torch_output, _logprobs = generate_torch(
            prompts,
            pytorch_model,
            tokenizer,
            max_tokens=max_tokens,
        )
        profiler.end(cpu_key)

        profiler.start(first_key)
        tt_output = generate_tt(
            prompts,
            tt_model,
            tokenizer,
            max_tokens=max_tokens,
        )
        tt_lib.device.Synchronize(device)
        profiler.end(first_key)
        del tt_output

        enable_persistent_kernel_cache()

        profiler.start(second_key)
        tt_output = generate_tt(
            prompts,
            tt_model,
            tokenizer,
            max_tokens=max_tokens,
        )
        tt_lib.device.Synchronize(device)
        profiler.end(second_key)
        del tt_output

    first_iter_time = profiler.get(first_key)
    second_iter_time = profiler.get(second_key)

    cpu_time = profiler.get(cpu_key)
    compile_time = first_iter_time - second_iter_time
    prep_perf_report(
        model_name="Mistral",
        batch_size=BATCH_SIZE,
        inference_and_compile_time=first_iter_time,
        inference_time=second_iter_time,
        expected_compile_time=expected_compile_time,
        expected_inference_time=expected_inference_time,
        comments=comments,
        inference_time_cpu=cpu_time,
    )

    logger.info(f"Mistral inference time: {second_iter_time}")
    logger.info(f"Mitstral compile time: {compile_time}")


@pytest.mark.models_performance_bare_metal
@pytest.mark.parametrize(
    "expected_inference_time, expected_compile_time",
    (
        (
            411,
            11.2,
        ),
    ),
)
def test_perf_bare_metal(
<<<<<<< HEAD
    use_program_cache,
    expected_inference_time,
    expected_compile_time,
    device,
    model_location_generator,
    get_tt_cache_path,
=======
    device, use_program_cache, expected_inference_time, expected_compile_time, model_location_generator
>>>>>>> 38492fec
):
    run_perf_mistral(
        expected_inference_time, expected_compile_time, device, model_location_generator, get_tt_cache_path
    )


@pytest.mark.models_performance_virtual_machine
@pytest.mark.parametrize(
    "expected_inference_time, expected_compile_time",
    (
        (
            411,
            11.2,
        ),
    ),
)
def test_perf_virtual_machine(
<<<<<<< HEAD
    use_program_cache,
    expected_inference_time,
    expected_compile_time,
    device,
    model_location_generator,
    get_tt_cache_path,
=======
    device, use_program_cache, expected_inference_time, expected_compile_time, model_location_generator
>>>>>>> 38492fec
):
    run_perf_mistral(
        expected_inference_time, expected_compile_time, device, model_location_generator, get_tt_cache_path
    )<|MERGE_RESOLUTION|>--- conflicted
+++ resolved
@@ -129,16 +129,7 @@
     ),
 )
 def test_perf_bare_metal(
-<<<<<<< HEAD
-    use_program_cache,
-    expected_inference_time,
-    expected_compile_time,
-    device,
-    model_location_generator,
-    get_tt_cache_path,
-=======
     device, use_program_cache, expected_inference_time, expected_compile_time, model_location_generator
->>>>>>> 38492fec
 ):
     run_perf_mistral(
         expected_inference_time, expected_compile_time, device, model_location_generator, get_tt_cache_path
@@ -156,16 +147,7 @@
     ),
 )
 def test_perf_virtual_machine(
-<<<<<<< HEAD
-    use_program_cache,
-    expected_inference_time,
-    expected_compile_time,
-    device,
-    model_location_generator,
-    get_tt_cache_path,
-=======
     device, use_program_cache, expected_inference_time, expected_compile_time, model_location_generator
->>>>>>> 38492fec
 ):
     run_perf_mistral(
         expected_inference_time, expected_compile_time, device, model_location_generator, get_tt_cache_path
