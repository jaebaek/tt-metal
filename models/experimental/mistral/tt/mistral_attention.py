--- conflicted
+++ resolved
@@ -125,25 +125,14 @@
             self.wo_list.append(wo)
             self.layer_past_list.append(layer_past)
 
-<<<<<<< HEAD
-    # TODO Move to mistral_common.py
-    def get_rotation_mat(self, dhead, end, start_pos, seqlen, batch):
-        cos, sin = tt_precompute_freqs(dhead, end)
-=======
     def get_rotation_mat(self, cos, sin, start_pos, seqlen, batch):
         # cos, sin = tt_precompute_freqs(dhead, end)
->>>>>>> c8fb5d65
         rot_mat = freqs_to_rotation_matrix(cos, sin)
         position_ids = torch.ones(batch, seqlen, dtype=torch.long) * start_pos
         rot_emb = tt_gather_rotary_emb(rot_mat, position_ids)
         return rot_emb
 
-<<<<<<< HEAD
-    # TODO Move to mistral_common.py
-    def prepare_inputs(self, x, start_pos):
-=======
     def prepare_inputs(self, x, start_pos, cos, sin):
->>>>>>> c8fb5d65
         """
         Prepare inputs for decode mode. Assume that current token is at
         start_pos, and KV cache has valid data up to start_pos.
