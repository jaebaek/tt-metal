--- conflicted
+++ resolved
@@ -1,152 +1,123 @@
 # SPDX-FileCopyrightText: © 2023 Tenstorrent Inc.
 
 # SPDX-License-Identifier: Apache-2.0
-
 import torch
-import math
+import torch.nn as nn
+from typing import Optional, Tuple
 import tt_lib
-
-from typing import Tuple
-
-from models.utility_functions import (
-    torch2tt_tensor,
-    tt2torch_tensor,
-    nearest_32,
-)
-from models.experimental.mistral.tt.mistral_common import tt_all_reduce
-
-
-class TtMistralAttention(torch.nn.Module):
+from tt_lib import fallback_ops
+from models.experimental.mistral.tt.mistral_configuration import TtModelArgs
+from models.utility_functions import torch_to_tt_tensor_rm, tt_to_torch_tensor, torch_to_tt_tensor
+from models.experimental.mistral.mistral_helper_funcs import Linear as TtLinear, format_tensor, unpad_from_zero
+
+
+class TtAttention(nn.Module):
     def __init__(
-        self, devices, state_dict, base_url, layer_num, model_config, configuration, tt_cos_cached, tt_sin_cached
+        self,
+        args: TtModelArgs,
+        base_address=None,
+        device=None,
+        tt_cache_path=None,
+        output_mem_config=None,
     ):
         super().__init__()
-
-        self.state_dict = state_dict
-        self.devices = devices
-        self.num_devices = len(devices)
-
-        self.hidden_size = configuration.dim
-        self.n_heads = configuration.n_heads
-        self.head_dim = self.hidden_size // self.n_heads
-        self.max_seq_len = configuration.max_seq_len
-        self.max_batch_size = configuration.max_batch_size
-        self.n_kv_heads = configuration.n_kv_heads
-        self.sliding_window = configuration.sliding_window
-
-        self.n_local_heads = self.n_heads // self.num_devices
-        self.n_local_kv_heads = self.n_kv_heads // self.num_devices
-
-        self.model_config = model_config
-
-        if layer_num:
-            layer_name = f"{base_url}.{layer_num}.attention."
-        else:
-            layer_name = base_url
-        wq_str = f"{layer_name}wq.weight"
-        wk_str = f"{layer_name}wk.weight"
-        wv_str = f"{layer_name}wv.weight"
-        wo_str = f"{layer_name}wo.weight"
-
-        # when splitting the devices, we need to make sure that the number of heads is divisible by the number of devices
-        assert self.n_heads % self.num_devices == 0
-        assert self.n_kv_heads % self.num_devices == 0
-
-        self.wqkv_list = []
-        self.wo_list = []
-        self.layer_past_list = []
-
-        for i in range(self.num_devices):
-            wqkv = torch2tt_tensor(
-                torch.concat(
-                    [
-                        torch.transpose(
-                            torch.chunk(self.state_dict[wq_str], self.num_devices)[i],
-                            -2,
-                            -1,
-                        ),
-                        torch.transpose(
-                            torch.chunk(self.state_dict[wk_str], self.num_devices)[i],
-                            -2,
-                            -1,
-                        ),
-                        torch.transpose(
-                            torch.chunk(self.state_dict[wv_str], self.num_devices)[i],
-                            -2,
-                            -1,
-                        ),
-                    ],
-                    dim=-1,
-                ),
-                self.devices[i],
-                tt_memory_config=self.model_config["FUSED_QKV_MM_WEIGHTS_MEMCFG"],
-                tt_dtype=self.model_config["FUSED_QKV_MM_WEIGHTS_DTYPE"],
-            )
-
-            wo = torch2tt_tensor(
-                torch.transpose(
-                    torch.chunk(self.state_dict[wo_str], self.num_devices, dim=-1)[i],
-                    -2,
-                    -1,
-                ),
-                self.devices[i],
-                tt_memory_config=self.model_config["WO_MM_WEIGHTS_MEMCFG"],
-                tt_dtype=self.model_config["WO_MM_WEIGHTS_DTYPE"],
-            )
-
-            cache_k = torch.zeros(
-                (
-                    self.max_batch_size,
-                    self.n_kv_heads // self.num_devices,
-                    self.sliding_window,
-                    self.head_dim,
-                )
-            )
-            cache_v = torch.zeros(
-                (
-                    self.max_batch_size,
-                    self.n_kv_heads // self.num_devices,
-                    self.sliding_window,
-                    self.head_dim,
-                )
-            )
-            layer_past = [cache_k, cache_v]
-            # layer_past = [torch2tt_tensor(lp, self.devices[i]) for lp in layer_past]
-            # add to the list
-            self.wqkv_list.append(wqkv)
-            self.wo_list.append(wo)
-            self.layer_past_list.append(layer_past)
-        self.tt_sin_cached = tt_sin_cached
-        self.tt_cos_cached = tt_cos_cached
+        self.args = args
+        self.device = device
+        self.base_address = base_address
+        self.output_mem_config = output_mem_config
+        self.n_heads: int = args.n_heads
+        self.n_kv_heads: int = args.n_kv_heads
+
+        self.repeats = self.n_heads // self.n_kv_heads
+        self.sliding_window = self.args.sliding_window
+
+        self.scale = self.args.head_dim**-0.5
+
+        self.wq_weights = tt_lib.tensor.load_tensor(
+            tt_cache_path + base_address + "wq.weight" + str(self.args.WEIGHTS_DTYPE) + ".bin"
+        )
+        self.wq = TtLinear(
+            args.dim,
+            args.n_heads * args.head_dim,
+            self.wq_weights,
+            device=self.device,
+            output_mem_config=self.args.out_mem_config,
+        )
+
+        self.wk_weights = tt_lib.tensor.load_tensor(
+            tt_cache_path + base_address + "wk.weight" + str(self.args.WEIGHTS_DTYPE) + ".bin"
+        )
+        self.wk = TtLinear(
+            args.dim,
+            args.n_kv_heads * args.head_dim,
+            self.wk_weights,
+            device=self.device,
+            output_mem_config=self.args.out_mem_config,
+        )
+
+        self.wv_weights = tt_lib.tensor.load_tensor(
+            tt_cache_path + base_address + "wv.weight" + str(self.args.WEIGHTS_DTYPE) + ".bin"
+        )
+        self.wv = TtLinear(
+            args.dim,
+            args.n_kv_heads * args.head_dim,
+            self.wv_weights,
+            device=self.device,
+            output_mem_config=self.args.out_mem_config,
+        )
+
+        self.wo_weights = tt_lib.tensor.load_tensor(
+            tt_cache_path + base_address + "wo.weight" + str(self.args.WEIGHTS_DTYPE) + ".bin"
+        )
+        self.wo = TtLinear(
+            args.n_heads * args.head_dim,
+            args.dim,
+            self.wo_weights,
+            device=self.device,
+            output_mem_config=self.args.out_mem_config,
+        )
+
+        if self.args.FALLBACK_EMPTY:
+            self.cache_k = torch.empty(
+                args.max_batch_size,
+                args.sliding_window,
+                self.n_kv_heads,
+                self.args.head_dim,
+            )
+            self.cache_v = torch.empty(args.max_batch_size, args.sliding_window, self.n_kv_heads, self.args.head_dim)
+        else:
+            cache_k = tt_lib.tensor.empty(
+                [args.max_batch_size, args.sliding_window, self.n_kv_heads, self.args.head_dim],
+                layout=tt_lib.tensor.Layout.ROW_MAJOR,
+                device=self.device,
+                output_mem_config=self.args.out_mem_config,
+            )
+            self.cache_k = tt_to_torch_tensor(cache_k).to(torch.float32)
+            cache_v = tt_lib.tensor.empty(
+                [args.max_batch_size, args.sliding_window, self.n_kv_heads, self.args.head_dim],
+                layout=tt_lib.tensor.Layout.ROW_MAJOR,
+                device=self.device,
+                output_mem_config=self.args.out_mem_config,
+            )
+            self.cache_v = tt_to_torch_tensor(cache_v).to(torch.float32)
+
+    def repeat_kv(self, keys: torch.Tensor, values: torch.Tensor, repeats: int) -> tt_lib.tensor.Tensor:
+        dim = 2
+        keys = torch_to_tt_tensor_rm(keys, self.device)
+        values = torch_to_tt_tensor_rm(values, self.device)
+        keys = tt_lib.tensor.repeat_interleave(keys, repeats, dim, output_mem_config=self.args.out_mem_config)
+        values = tt_lib.tensor.repeat_interleave(values, repeats, dim, output_mem_config=self.args.out_mem_config)
+        return keys, values
 
     def forward(
         self,
-        xs: tt_lib.tensor.Tensor,
-        start_pos: int,
-        current_pos: int,
-        attn_masks: tt_lib.tensor.Tensor,
-        # layer_past: Tuple[tt_lib.tensor.Tensor],
+        x: tt_lib.tensor.Tensor,
+        bcast_freq_xq: tt_lib.tensor.complex_tensor,
+        bcast_freq_xk: tt_lib.tensor.complex_tensor,
+        positions: tt_lib.tensor.Tensor,
+        mask: Optional[torch.Tensor],
+        seqlen: int,
     ) -> tt_lib.tensor.Tensor:
-<<<<<<< HEAD
-        """
-        x: (seq_len, 1, batch, hidden_dim)
-        start_pos: the length of the KV cache. Same as current token's index.
-        attn_mask: (seq_len, n_heads, batch, cache_len + seqlen
-        """
-        padded_layer_past_len = min(nearest_32(start_pos + 1), self.sliding_window)
-        dense_outputs = []
-        for i in range(self.num_devices):
-            x = xs[i]
-            bsz = x.shape()[2]
-            attn_mask = attn_masks[i]
-            device = self.devices[i]
-            wqkv = self.wqkv_list[i]
-            wo = self.wo_list[i]
-            # Send past KV from host to device
-            layer_past = (
-                torch2tt_tensor(self.layer_past_list[i][0], self.devices[i]),
-                torch2tt_tensor(self.layer_past_list[i][1], self.devices[i]),
-=======
         _, bsz, _, _ = x.get_legacy_shape()
 
         xq, xk, xv = self.wq(x), self.wk(x), self.wv(x)
@@ -188,72 +159,21 @@
                 tt_lib.tensor.scatter(
                     torch_to_tt_tensor_rm(xk, self.device), torch_to_tt_tensor_rm(self.cache_k, self.device)
                 )
->>>>>>> 07ca1437
-            )
-            # layer_past = self.layer_past_list[i]
-            # TODO layer_past only works for a single device
-
-            # QKV matmuls
-            xqkv_fused = tt_lib.operations.primary.matmul_1d(
-                x,
-                wqkv,
-                # program_config=self.model_config["QKV_MM_PROGCFG"],
-                # output_mem_config=self.model_config["FUSED_QKV_MM_OUTPUT_MEMCFG"],
-                # output_dtype=self.model_config["FUSED_QKV_MM_OUTPUT_DTYPE"],
-            )
-
-            # Reshape and rotary embeddings
-            (
-                q_heads,  # [seqlen, n_heads, bsz, head_dim]
-                k_heads,  # [seqlen, n_kv_heads, bsz, head_dim]
-                v_heads,  # [seqlen, n_kv_heads, bsz, head_dim]
-            ) = tt_lib.tensor.nlp_create_qkv_heads(
-                xqkv_fused,
-                num_heads=self.n_local_heads,
-                num_kv_heads=self.n_local_kv_heads,
-                transpose_k_heads=False,
-                # output_mem_config=self.model_config["CREATE_QKV_HEADS_OUTPUT_MEMCFG"],
-            )
-<<<<<<< HEAD
-            xqkv_fused.deallocate()
-
-            q_heads = tt_lib.tensor.rotary_embedding(q_heads, self.tt_cos_cached[i], self.tt_sin_cached[i], start_pos)
-            k_heads = tt_lib.tensor.rotary_embedding(k_heads, self.tt_cos_cached[i], self.tt_sin_cached[i], start_pos)
-
-            # KV update
-            keys = layer_past[0]  # [max_batch_size, n_kv_heads // self.num_devices, sliding_window, head_dim]
-            values = layer_past[1]
-            tt_lib.tensor.update_cache(layer_past[0], k_heads, current_pos)
-            tt_lib.tensor.update_cache(layer_past[1], v_heads, current_pos)
-            # tt_lib.tensor.update_cache(keys, k_heads, current_pos)
-            # tt_lib.tensor.update_cache(values, v_heads, current_pos)
-
-            k_heads.deallocate()
-            v_heads.deallocate()
-
-            keys = tt_lib.tensor.unpad(
-                layer_past[0],
-                [0, 0, 0, 0],
-                [
-                    self.max_batch_size - 1,
-                    self.n_local_kv_heads - 1,
-                    padded_layer_past_len - 1,
-                    self.head_dim - 1,
-                ],
-                output_mem_config=self.model_config["KEYS_OUTPUT_MEMCFG"],
-            )
-            values = tt_lib.tensor.unpad(
-                layer_past[1],
-                [0, 0, 0, 0],
-                [
-                    self.max_batch_size - 1,
-                    self.n_local_kv_heads - 1,
-                    padded_layer_past_len - 1,
-                    self.head_dim - 1,
-                ],
-                output_mem_config=self.model_config["VALUES_OUTPUT_MEMCFG"],
-            )
-=======
+            )
+            self.cache_v = tt_to_torch_tensor(
+                tt_lib.tensor.scatter(
+                    torch_to_tt_tensor_rm(xv, self.device), torch_to_tt_tensor_rm(self.cache_v, self.device)
+                )
+            )
+
+        if positions.shape[0] > 1:
+            # prefill
+            key, value = self.repeat_kv(xk, xv, self.repeats)
+        else:
+            cur_pos = int(positions[-1].item() + 1)
+            key, value = self.repeat_kv(
+                self.cache_k[:bsz, :cur_pos, ...], self.cache_v[:bsz, :cur_pos, ...], self.repeats
+            )
 
         xq = torch_to_tt_tensor(xq, self.device)
 
@@ -344,83 +264,24 @@
     xq_out = tt_lib.tensor.concat([xq_out.real, xq_out.imag], -1, mem_config)
     xk_out = tt_lib.tensor.concat([xk_out.real, xk_out.imag], -1, mem_config)
     xq, xk = tt_to_torch_tensor(xq_out).to(torch.float32), tt_to_torch_tensor(xk_out).to(torch.float32)
->>>>>>> 07ca1437
-
-            # Send updated KV back to host
-            layer_past = [tt2torch_tensor(lp) for lp in layer_past]
-
-            # Attention
-            keys = tt_lib.tensor.transpose(keys, -1, -2)  #  [batch, num_kv_heads, dhead, cache_len + seqlen]
-
-            q_heads = tt_lib.tensor.interleaved_to_sharded(
-                q_heads, sharded_mem_config=self.model_config["QHEADS_MEMCFG"]
-            )
-            # dynamic sharding
-            self.model_config["K_TRANSPOSED_OUTPUT_MEMCFG"] = tt_lib.tensor.MemoryConfig(
-                tt_lib.tensor.TensorMemoryLayout.HEIGHT_SHARDED,
-                tt_lib.tensor.BufferType.L1,
-                tt_lib.tensor.ShardSpec(
-                    tt_lib.tensor.CoreRangeSet(
-                        {
-                            tt_lib.tensor.CoreRange(
-                                tt_lib.tensor.CoreCoord(0, 0),
-                                tt_lib.tensor.CoreCoord(7, 3),
-                            ),
-                        }
-                    ),
-                    [
-                        8 * 1 * 128,
-                        padded_layer_past_len,
-                    ],
-                    tt_lib.tensor.ShardOrientation.ROW_MAJOR,
-                    False,
-                ),
-            )
-            keys = tt_lib.tensor.interleaved_to_sharded(
-                keys, sharded_mem_config=self.model_config["K_TRANSPOSED_OUTPUT_MEMCFG"]
-            )
-
-            attn = tt_lib.operations.primary.transformers.group_attn_matmul(
-                q_heads,
-                keys,
-                compute_with_storage_grid_size=device.compute_with_storage_grid_size(),
-                # output_mem_config=self.model_config["PRE_SOFTMAX_MM_OUTPUT_MEMCFG"],
-                # output_dtype=self.model_config["PRE_SOFTMAX_MM_OUTPUT_DTYPE"],  # Must be BFLOAT16
-            )  # seqlen, n_heads, batch, cache_len + seqlen
-
-            scale = 1 / math.sqrt(self.head_dim)
-            attn = tt_lib.tensor.mul_unary(attn, scale)
-            attn = tt_lib.tensor.add(attn, attn_mask)
-            attn = tt_lib.tensor.softmax(attn)
-
-            attn_output = tt_lib.operations.primary.transformers.group_attn_matmul(
-                attn,
-                values,
-                compute_with_storage_grid_size=device.compute_with_storage_grid_size(),
-                # output_mem_config=self.model_config["POST_SOFTMAX_MM_OUTPUT_MEMCFG"],
-                # output_dtype=self.model_config["POST_SOFTMAX_MM_OUTPUT_DTYPE"],  # Must be BFLOAT16
-            )  # seqlen, n_heads, batch, dhead
-
-            attn.deallocate()
-            keys.deallocate()
-            values.deallocate()
-            q_heads.deallocate()
-
-            attn_output = tt_lib.tensor.nlp_concat_heads(
-                attn_output,
-                # output_mem_config=self.model_config["CONCAT_HEADS_OUTPUT_MEMCFG"],
-            )  # seqlen, 1, batch, hidden_size
-
-            dense_out = tt_lib.operations.primary.matmul_1d(
-                attn_output,
-                wo,
-                # compute_with_storage_grid_size=device.compute_with_storage_grid_size()
-            )  # seqlen, 1, batch, hidden_size
-
-            dense_outputs.append(dense_out)
-
-        # return the sum of the outputs
-        if len(dense_outputs) > 1:
-            return tt_all_reduce(dense_outputs)
-        else:
-            return dense_outputs+
+    xq_out.deallocate()
+    xk_out.deallocate()
+    # FIXME: move this operation to on-device - should be easy.
+
+    shapes = xq.shape
+    dindex = shapes[3] // 2
+    xq_out = torch.empty(xq.shape)
+    # for col in range(dindex):
+    #    xq_out[:,:,:,2*col] = xq[:,:,:,col]
+    #    xq_out[:,:,:,2*col+1] = xq[:,:,:,col+dindex]
+    xq_out[:, :, :, ::2] = xq[:, :, :, :dindex]
+    xq_out[:, :, :, 1::2] = xq[:, :, :, dindex:]
+
+    shapes = xk.shape
+    dindex = shapes[3] // 2
+    xk_out = torch.empty(xk.shape)
+    xk_out[:, :, :, ::2] = xk[:, :, :, :dindex]
+    xk_out[:, :, :, 1::2] = xk[:, :, :, dindex:]
+
+    return xq_out, xk_out