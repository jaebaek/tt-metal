--- conflicted
+++ resolved
@@ -6,25 +6,12 @@
 
 def create_model_config(num_users, hidden_size):
     configs = {}
-    
-    row = 2
+
+    row = 4
     col = 8
+    latent = 32
     orientation = ttnn.ShardOrientation.ROW_MAJOR
 
-<<<<<<< HEAD
-    row = 4
-    col = 8
-    orientation = ttnn.ShardOrientation.ROW_MAJOR
-    latent = 32
-
-    # num_users, hidden_size*2
-    configs["sharded"] = ttnn.create_sharded_memory_config(
-        shape=(1, 1, num_users, hidden_size*2),
-        core_grid=ttnn.CoreGrid(y=row, x=col),
-        strategy=ttnn.ShardStrategy.WIDTH,
-        orientation=orientation,
-        use_height_and_width_as_shard_shape=False,
-=======
     # num_users, hidden_size*2
     configs["sharded"] = ttnn.create_sharded_memory_config(
         shape=(1, 1, num_users, hidden_size*2 // (row * col)),
@@ -32,27 +19,16 @@
         strategy=ttnn.ShardStrategy.WIDTH,
         orientation=orientation,
         use_height_and_width_as_shard_shape=True,
->>>>>>> cb6ae28f
-    )
-    
-    configs["sharded_large"] = ttnn.create_sharded_memory_config(
-<<<<<<< HEAD
-        shape=(1, 1, num_users, hidden_size*2 * latent),
-        core_grid=ttnn.CoreGrid(y=row, x=col),
-        strategy=ttnn.ShardStrategy.WIDTH,
-        orientation=orientation,
-        use_height_and_width_as_shard_shape=False,
     )
 
-=======
-        shape=(1, 1, num_users, hidden_size*2 * 16 // (row * col)),
+    configs["sharded_large"] = ttnn.create_sharded_memory_config(
+        shape=(1, 1, num_users, hidden_size*2 * latent // (row * col)),
         core_grid=ttnn.CoreGrid(y=row, x=col),
         strategy=ttnn.ShardStrategy.WIDTH,
         orientation=orientation,
         use_height_and_width_as_shard_shape=True,
     )
-    
->>>>>>> cb6ae28f
+
     configs["sharded_rank"] = ttnn.L1_MEMORY_CONFIG
     '''
     ttnn.create_sharded_memory_config(
