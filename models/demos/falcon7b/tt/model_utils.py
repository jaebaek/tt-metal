# SPDX-FileCopyrightText: © 2023 Tenstorrent Inc.

# SPDX-License-Identifier: Apache-2.0

import torch
import tt_lib
from models.utility_functions import pad_by_zero, torch2tt_tensor


def get_weights_cached(
    devices,
    model_config,
    tt_cache_path,
    weight_cache_str,
    weight_config_str,
    weights_to_cache,
    overwrite=False,
    padzero=False,
    weights_dict=None,
    custom_output_shape=None,
):
    """Load weights from weights_dict or cache and duplicate per device. Store if not cached."""
    custom_output_shape_str = ""
    if custom_output_shape is not None:
        custom_output_shape_str = f"_{custom_output_shape[-2]}_{custom_output_shape[-1]}"
    path = (
        tt_cache_path
        / f"{weight_cache_str}_{model_config[f'{weight_config_str}_DTYPE'].name}{custom_output_shape_str}.bin"
    )

    if weights_dict and str(path) in weights_dict.keys():
        weights = weights_dict[str(path)]
    elif not overwrite and path.exists():
        # Load cached weights
        weights_host = tt_lib.tensor.load_tensor(str(path))
        # Duplicate weights on all devices
        weights = [weights_host.to(device, model_config[f"{weight_config_str}_MEMCFG"]) for device in devices]
        # Add to weights_dict
        if weights_dict is not None:
            weights_dict[str(path)] = weights
    else:
        if weights_to_cache is None:
            raise ValueError(f"weights_to_cache is None for {weight_cache_str}")

        # Duplicate weights on all devices
        if padzero:
            weights_host = pad_by_zero(
                weights_to_cache,
                device=None,
                tt_memory_config=model_config[f"{weight_config_str}_MEMCFG"],
                tt_dtype=model_config[f"{weight_config_str}_DTYPE"],
            )[0]
        else:
            if custom_output_shape is not None:
                padding = (
                    0,
                    custom_output_shape[-1] - weights_to_cache.shape[-1],
                    0,
                    custom_output_shape[-2] - weights_to_cache.shape[-2],
<<<<<<< HEAD
                )
                weights_to_cache = torch.nn.functional.pad(weights_to_cache, padding, "constant", 0.0)
                
            weights_host = torch2tt_tensor(
                weights_to_cache,
                tt_device=None,
                tt_memory_config=model_config[f"{weight_config_str}_MEMCFG"],
                tt_dtype=model_config[f"{weight_config_str}_DTYPE"],
            )
            
        tt_lib.tensor.dump_tensor(
            str(path),
            weights_host,
=======
                )
                weights_to_cache = torch.nn.functional.pad(weights_to_cache, padding, "constant", 0.0)

            weights = [
                torch2tt_tensor(
                    weights_to_cache,
                    device,
                    tt_memory_config=model_config[f"{weight_config_str}_MEMCFG"],
                    tt_dtype=model_config[f"{weight_config_str}_DTYPE"],
                )
                for device in devices
            ]
        # Save weights for reuse between prefill/decode
        if weights_dict is not None:
            weights_dict[str(path)] = weights[0]
        # Store weights (from first device)
        tt_lib.tensor.dump_tensor(
            str(path),
            weights[0].cpu(),
>>>>>>> e7440273
        )

        # Duplicate weights on all devices
        weights = [weights_host.to(device, model_config[f"{weight_config_str}_MEMCFG"]) for device in devices]
        # Save weights for reuse between prefill/decode
        if weights_dict is not None:
            weights_dict[str(path)] = weights

    return weights<|MERGE_RESOLUTION|>--- conflicted
+++ resolved
@@ -57,41 +57,19 @@
                     custom_output_shape[-1] - weights_to_cache.shape[-1],
                     0,
                     custom_output_shape[-2] - weights_to_cache.shape[-2],
-<<<<<<< HEAD
                 )
                 weights_to_cache = torch.nn.functional.pad(weights_to_cache, padding, "constant", 0.0)
-                
+
             weights_host = torch2tt_tensor(
                 weights_to_cache,
                 tt_device=None,
                 tt_memory_config=model_config[f"{weight_config_str}_MEMCFG"],
                 tt_dtype=model_config[f"{weight_config_str}_DTYPE"],
             )
-            
+
         tt_lib.tensor.dump_tensor(
             str(path),
             weights_host,
-=======
-                )
-                weights_to_cache = torch.nn.functional.pad(weights_to_cache, padding, "constant", 0.0)
-
-            weights = [
-                torch2tt_tensor(
-                    weights_to_cache,
-                    device,
-                    tt_memory_config=model_config[f"{weight_config_str}_MEMCFG"],
-                    tt_dtype=model_config[f"{weight_config_str}_DTYPE"],
-                )
-                for device in devices
-            ]
-        # Save weights for reuse between prefill/decode
-        if weights_dict is not None:
-            weights_dict[str(path)] = weights[0]
-        # Store weights (from first device)
-        tt_lib.tensor.dump_tensor(
-            str(path),
-            weights[0].cpu(),
->>>>>>> e7440273
         )
 
         # Duplicate weights on all devices
