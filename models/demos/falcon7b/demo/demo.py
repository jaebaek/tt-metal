# SPDX-FileCopyrightText: © 2023 Tenstorrent Inc.

# SPDX-License-Identifier: Apache-2.0

import json
import os
import time
from functools import partial
from pathlib import Path

import pytest
import torch
import torch.nn.functional as F
import tt_lib
from loguru import logger
<<<<<<< HEAD
from models.demos.falcon7b.reference.hf_modeling_falcon import (
    FalconConfig, FalconForCausalLM)
from models.demos.falcon7b.tt.falcon_causallm import TtFalconCausalLM
from models.demos.falcon7b.tt.model_config import (get_model_config,
                                                   get_tt_cache_path,
                                                   model_config_entries)
from models.utility_functions import (disable_compilation_reports,
                                      disable_persistent_kernel_cache,
                                      enable_persistent_kernel_cache,
                                      is_wormhole_b0, nearest_32, profiler,
                                      torch2tt_tensor, tt2torch_tensor)
=======
from models.demos.falcon7b.reference.hf_modeling_falcon import FalconConfig, FalconForCausalLM
from models.demos.falcon7b.tt.falcon_causallm import TtFalconCausalLM
from models.demos.falcon7b.tt.model_config import get_model_config, get_tt_cache_path, model_config_entries
from models.utility_functions import (
    disable_compilation_reports,
    disable_persistent_kernel_cache,
    enable_persistent_kernel_cache,
    is_wormhole_b0,
    nearest_32,
    profiler,
    torch2tt_tensor,
    tt2torch_tensor,
)
>>>>>>> a44b7cd0
from tqdm import tqdm
from transformers import AutoTokenizer
from transformers.generation.utils import top_k_top_p_filtering

END_OF_TEXT = 11
SPACE = 204


# load from jason, return as a list
def load_inputs(user_input, batch):
    if isinstance(user_input, str):
        with open(user_input, "r") as f:
            user_input = json.load(f)
    assert len(user_input) >= batch, f"Number of users (batch) must be {batch}!"
    in_prompt = []
    for i in range(batch):
        in_prompt.append(user_input[i]["question"])
    return in_prompt


def post_process(logits, index):
    next_token_logits = logits[:, index, :]
    next_tokens = torch.argmax(next_token_logits, dim=-1)
    ids = next_tokens[:, None]
    return ids


def preprocess_and_validate_inputs(input_prompts, tokenizer, max_seq_len, perf_mode=False):
    tokenizer.pad_token = tokenizer.eos_token
    tokenized_inputs = tokenizer(
        input_prompts, padding="max_length", max_length=max_seq_len, add_special_tokens=False, return_tensors="pt"
    )
    prefill_ids = tokenized_inputs["input_ids"]

    tokenized_inputs_nopad = tokenizer(
        input_prompts, padding=False, max_length=max_seq_len - 10, add_special_tokens=False, return_tensors="pt"
    )

    num_users = len(tokenized_inputs_nopad["input_ids"])
    num_input_tokens = len(tokenized_inputs_nopad["input_ids"][0])
    for input_prompt in tokenized_inputs_nopad["input_ids"]:
        assert len(input_prompt) == num_input_tokens

    if not perf_mode:
        prefill_ids = prefill_ids[:, : nearest_32(num_input_tokens)]  # only pad up to nearest 32, not max seq len
    else:
        num_input_tokens = max_seq_len - 1

    logger.info(f"# of users: {num_users}")
    logger.info(f"# of input tokens per user: {num_input_tokens}")

    return prefill_ids, num_users, num_input_tokens


def initialize_kv_cache(configuration, num_layers, batch_size, max_seq_len, devices):
    head_dim = configuration.hidden_size // configuration.num_attention_heads
    kv_cache = ()
    for _ in range(num_layers):
        kv_cache_cur_layer = []
        for device in devices:
            k_cache = torch.zeros(batch_size, 1, max_seq_len, head_dim)
            v_cache = torch.zeros(batch_size, 1, max_seq_len, head_dim)
            tt_k_cache = torch2tt_tensor(k_cache, device)
            tt_v_cache = torch2tt_tensor(v_cache, device)
            kv_cache_cur_layer.append((tt_k_cache, tt_v_cache))
        kv_cache += (kv_cache_cur_layer,)
    return kv_cache


def print_output_prompts(generated_ids, tokenizer, batch_size, num_users_to_display=None):
    output_prompts = tokenizer.batch_decode(generated_ids.tolist())
    for user_id, output_prompt in enumerate(output_prompts[:num_users_to_display]):
        if user_id % batch_size == 0:
            logger.info(f"\n\n=============== Results for device {(user_id // batch_size) + 1} ===============\n")
        logger.info(f"Output for user {user_id}:\n{output_prompt}")


def update_model_config(model, model_config_str, seq_len):
    model.model_config.update(get_model_config(model_config_str, seq_len))


def top_pk_logits(logits, p=0.9, k=10, temperature=1.0, return_probs=False):
    next_token_logscores = top_k_top_p_filtering(logits, top_k=k, top_p=p)
    probs = F.softmax(next_token_logscores / temperature, dim=-1)
    token = torch.multinomial(probs, num_samples=1).squeeze(-1)
    if return_probs:
        return token, probs
    else:
        return token


def top_pk_logits_efficient(logits, p=0.9, k=10, temperature=1.0, return_probs=False):
    # do not keep the entire vocab size after top k. Instead, keep the k size tensor and record the associated indices
    top_k_values, top_k_indices = torch.topk(logits, k=k)
    top_p_values = top_k_top_p_filtering(top_k_values, top_p=p)
    probs = F.softmax(top_p_values / temperature, dim=-1)
    top_k_id = torch.multinomial(probs, num_samples=1).squeeze(-1)
    token = top_k_indices.gather(-1, top_k_id.unsqueeze(-1)).squeeze(-1)
    if return_probs:
        return token, (probs, top_k_indices)
    else:
        return token


def synchronize_devices(devices):
    for device in devices:
        tt_lib.device.Synchronize(device)


def run_falcon_demo_kv(
    user_input,
    batch_size,
    max_seq_len,
    model_config_strs_prefill_decode,
    model_location_generator,
    get_tt_cache_path,
    devices,
    model_version="tiiuae/falcon-7b-instruct",
    num_layers=32,
    perf_mode=False,  # Option to measure perf using max seq length (with invalid outputs)
    greedy_sampling=False,  # Option to use greedy decoding instead of top-k/p
):
    disable_persistent_kernel_cache()
    disable_compilation_reports()

    num_devices = len(devices)
    global_batch = batch_size * num_devices

    torch.manual_seed(0)

    for device in devices:
        device.enable_program_cache()

    if perf_mode:
        logger.info("Running in performance measurement mode (invalid outputs)!")

    model_config = get_model_config(model_config_strs_prefill_decode[0], max_seq_len)
    tt_cache_path = get_tt_cache_path(
        model_version, model_subdir="Falcon", default_dir=model_config["DEFAULT_CACHE_PATH"]
    )

    configuration = FalconConfig(**model_config_entries)

    profiler.start(f"loading_inputs")
    if num_devices > 1:
        assert len(user_input) == global_batch, "Number of users must be equal to batch size * number of devices!"
    if len(user_input) == 1:
        input_prompts = user_input
    else:
        input_prompts = load_inputs(user_input, global_batch)

    profiler.end(f"loading_inputs")

    logger.info("Tokenizing inputs...")
    profiler.start(f"tokenizing_inputs")

    tokenizer = AutoTokenizer.from_pretrained(model_version)
    prefill_ids, num_users, num_input_tokens = preprocess_and_validate_inputs(input_prompts, tokenizer, max_seq_len)
    profiler.end(f"tokenizing_inputs")

    # State dict is needed for embeddings
    logger.info("Loading weights...")
    profiler.start(f"loading_weights")
    if (tt_cache_path == Path(f"models/demos/falcon7b/datasets/{model_version}")) and (
        len(os.listdir(f"models/demos/falcon7b/datasets/{model_version}")) < 330
    ):
        logger.info("Weights not found on machine; downloading weights...")
        model_name = model_location_generator(model_version, model_subdir="Falcon")
        hugging_face_reference_model = FalconForCausalLM.from_pretrained(model_name, low_cpu_mem_usage=True)
        hugging_face_reference_model.eval()
        state_dict = hugging_face_reference_model.state_dict()
    else:
        state_dict = None

    logger.info("Loading weights finished!")
    profiler.end(f"loading_weights")

    synchronize_devices(devices)

    logger.info("Moving weights to device; might take some time...")
    profiler.start(f"moving_to_device")

    base_url = ""
    tt_FalconCausalLM_singlelayer = TtFalconCausalLM(
        devices,
        state_dict,
        base_url,
        1,
        configuration,
        max_seq_len,
        get_model_config(model_config_strs_prefill_decode[0], nearest_32(num_input_tokens)),
        tt_cache_path,
        nearest_32(num_input_tokens),
    )  # single layer only used for compile

    logger.info("Moved weights to device!")
    profiler.end(f"moving_to_device")

    synchronize_devices(devices)

    logger.info("Initializing KV cache...")
    profiler.start(f"initializing_KV_cache")
    kv_cache_singlelayer = initialize_kv_cache(
        configuration, 1, batch_size, max_seq_len, devices
    )  # only used for compile
    kv_cache = initialize_kv_cache(configuration, num_layers, batch_size, max_seq_len, devices)
    profiler.end(f"initializing_KV_cache")
    profiler.disable()

    ### First prefill run with compile ###
    logger.info("Running 1st run prefill stage with compile...")
    use_cache = True
    time_prefill_compile = 0
    N = num_users // num_devices if not perf_mode else 1
    for user_id in tqdm(range(N)):
        time_prefill_compile_start = time.time()
        (
            tt_prefill_embeddings,
            tt_prefill_attention_mask,
        ) = tt_FalconCausalLM_singlelayer.model_preprocessing(
            "prefill", prefill_ids[user_id : user_id + 1], 0, num_input_tokens=nearest_32(num_input_tokens)
        )
        assert tt_prefill_attention_mask is not None

        tt_logits, kv_cache_singlelayer = tt_FalconCausalLM_singlelayer(
            input_embeddings=tt_prefill_embeddings,
            llm_mode="prefill",
            attention_mask=tt_prefill_attention_mask,
            user_id=user_id,
            layer_past=kv_cache_singlelayer,
            layer_past_len=0,
            use_cache=use_cache,
        )
        synchronize_devices(devices)
        time_prefill_compile_end = time.time()
        time_prefill_compile += time_prefill_compile_end - time_prefill_compile_start

        tt_prefill_embeddings[0].deallocate()
        if tt_prefill_attention_mask is not None:
            for tt_attention_mask in tt_prefill_attention_mask:
                if isinstance(tt_attention_mask, tt_lib.tensor.Tensor):
                    tt_attention_mask.deallocate()
                elif isinstance(tt_attention_mask, list):
                    for tt_attention_mask_element in tt_attention_mask:
                        tt_attention_mask_element.deallocate()
                else:
                    raise ValueError("Invalid type for tt_attention_mask")

            tt_logits[i].deallocate()

    synchronize_devices(devices)
    logger.info("Finished 1st run prefill stage with compile!")

    ### First run decode stage with compile ###
    logger.info("Running 1st run decode stage with compile...")

    # Update model config
    update_model_config(
        tt_FalconCausalLM_singlelayer, model_config_strs_prefill_decode[1], nearest_32(num_input_tokens)
    )

    decode_ids = torch.randint(low=0, high=configuration.vocab_size - 1, size=(global_batch, 1), dtype=torch.int64)

    time_decode_compile = 0
    for kv_cache_len in tqdm(range(num_input_tokens, max_seq_len, 32)):
        time_decode_compile_start = time.time()
        (
            tt_decode_embeddings,
            tt_decode_attention_mask,
        ) = tt_FalconCausalLM_singlelayer.model_preprocessing(
            "decode", decode_ids, kv_cache_len, num_input_tokens=kv_cache_len + 1
        )
        assert tt_decode_attention_mask is not None

        tt_logits, kv_cache_singlelayer = tt_FalconCausalLM_singlelayer(
            input_embeddings=tt_decode_embeddings,
            llm_mode="decode",
            attention_mask=tt_decode_attention_mask,
            layer_past=kv_cache_singlelayer,
            layer_past_len=kv_cache_len,
            use_cache=use_cache,
        )
        synchronize_devices(devices)
        time_decode_compile_end = time.time()
        time_decode_compile += time_decode_compile_end - time_decode_compile_start

        for i in range(num_devices):
            tt_decode_embeddings[i].deallocate()
            if tt_decode_attention_mask is not None:
                tt_decode_attention_mask[i].deallocate()

            tt_logits[i].deallocate()

    logger.info("Finished 1st run decode stage with compile!")
    synchronize_devices(devices)

    del tt_logits
    del tt_prefill_embeddings
    del tt_prefill_attention_mask
    del decode_ids
    del tt_decode_embeddings
    del tt_FalconCausalLM_singlelayer
    del kv_cache_singlelayer

    tt_FalconCausalLM = TtFalconCausalLM(
        devices,
        state_dict,
        base_url,
        num_layers,
        configuration,
        max_seq_len,
        get_model_config(model_config_strs_prefill_decode[0], nearest_32(num_input_tokens)),
        tt_cache_path,
        nearest_32(num_input_tokens),
    )

    ### Second prefill run without compile ###
    profiler.enable()
    enable_persistent_kernel_cache()

    post_processor = partial(post_process)
    use_cache = True
    output_ids = torch.zeros(num_users, 1, dtype=torch.int64)
    logger.info("Running inference prefill stage...")
    time_prefill_inference = 0
    if not perf_mode:
        N = num_users // num_devices
        N_warmup = 0
    else:
        N = 15
        N_warmup = 5
    for i in tqdm(range(N)):
        user_id = i if not perf_mode else 0
        time_prefill_inference_start = time.time()
        (
            tt_prefill_embeddings,
            tt_prefill_attention_mask,
        ) = tt_FalconCausalLM.model_preprocessing(
            "prefill", prefill_ids[user_id : user_id + 1], 0, num_input_tokens=nearest_32(num_input_tokens)
        )
        assert tt_prefill_attention_mask is not None

        tt_logits, kv_cache = tt_FalconCausalLM(
            input_embeddings=tt_prefill_embeddings,
            llm_mode="prefill",
            attention_mask=tt_prefill_attention_mask,
            user_id=user_id,
            layer_past=kv_cache,
            layer_past_len=0,
            use_cache=use_cache,
        )
        synchronize_devices(devices)
        time_prefill_inference_end = time.time()
        if i >= N_warmup:
            time_prefill_inference += time_prefill_inference_end - time_prefill_inference_start

        logits = torch.concat([tt2torch_tensor(tt_logits[j]).squeeze(1) for j in range(num_devices)], dim=-2)
        
        tt_prefill_embeddings[0].deallocate()
        if tt_prefill_attention_mask is not None:
            for device_id in range(len(tt_prefill_attention_mask)):
                if isinstance(tt_prefill_attention_mask, tt_lib.tensor.Tensor):
                    tt_prefill_attention_mask[device_id].deallocate()
                elif isinstance(tt_prefill_attention_mask, list):
                    for tt_attention_mask_element in tt_prefill_attention_mask[device_id]:
                        tt_attention_mask_element.deallocate()
                else:
                    raise ValueError("Invalid type for tt_attention_mask")

        tt_prefill_embeddings[0].deallocate()
        if tt_prefill_attention_mask is not None:
            for device_id in range(len(tt_prefill_attention_mask)):
                if isinstance(tt_prefill_attention_mask, tt_lib.tensor.Tensor):
                    tt_prefill_attention_mask[device_id].deallocate()
                elif isinstance(tt_prefill_attention_mask, list):
                    for tt_attention_mask_element in tt_prefill_attention_mask[device_id]:
                        tt_attention_mask_element.deallocate()
                else:
                    raise ValueError("Invalid type for tt_attention_mask")

        for j in range(num_devices):
            tt_prefill_embeddings[j].deallocate()
            if tt_prefill_attention_mask is not None:
                tt_prefill_attention_mask[j].deallocate()
            tt_logits[j].deallocate()

        user_output_ids = post_processor(logits=logits, index=num_input_tokens - 1)
        output_ids[user_id::batch_size] = user_output_ids

    logger.info("Finished inference prefill stage!")
    num_users_generated_prefill = num_users if not perf_mode else (N - N_warmup) * num_devices

    generated_ids = torch.concat((prefill_ids[..., :num_input_tokens], output_ids), dim=1)

    profiler.disable()

    ### Inference run decode ###
    logger.info("Running inference decode stage...")

    # Update model config
    update_model_config(tt_FalconCausalLM, model_config_strs_prefill_decode[1], nearest_32(num_input_tokens))

    decode_ids = torch.zeros(global_batch, 1, dtype=torch.int64)
    for user_id, output_id in enumerate(output_ids):
        decode_ids[user_id] = output_id

    kv_cache_len = num_input_tokens  # This will increment by one after each decode
    prompt_is_done = [False for _ in range(num_users)]

    time_decode_inference = 0
    if not perf_mode:
        N = max_seq_len - num_input_tokens
        N_warmup = 0
    else:
        N = 15
        N_warmup = 5
    for output_token_index in range(N):
        time_decode_inference_start = time.time()
        (
            tt_decode_embeddings,
            tt_decode_attention_mask,
        ) = tt_FalconCausalLM.model_preprocessing("decode", decode_ids, kv_cache_len, num_input_tokens=kv_cache_len + 1)
        assert tt_decode_attention_mask is not None

        tt_logits, kv_cache = tt_FalconCausalLM(
            input_embeddings=tt_decode_embeddings,
            llm_mode="decode",
            attention_mask=tt_decode_attention_mask,
            layer_past=kv_cache,
            layer_past_len=kv_cache_len,
            use_cache=use_cache,
        )
        synchronize_devices(devices)
        time_decode_inference_end = time.time()
        if output_token_index >= N_warmup:
            time_decode_inference += time_decode_inference_end - time_decode_inference_start

        logits = torch.concat([tt2torch_tensor(tt_logits[i]).squeeze(1) for i in range(num_devices)], dim=-2)

        for i in range(num_devices):
            tt_decode_embeddings[i].deallocate()
            if tt_decode_attention_mask is not None:
                tt_decode_attention_mask[i].deallocate()
            tt_logits[i].deallocate()

        if not perf_mode:
            if greedy_sampling:
                decode_ids = post_processor(logits=logits, index=...).reshape(global_batch, 1)
            else:
                decode_ids = top_pk_logits_efficient(logits.reshape(global_batch, -1)).reshape(global_batch, 1)

            for user_id, user_decode_id in enumerate(decode_ids[:num_users]):
                if user_decode_id == END_OF_TEXT:
                    prompt_is_done[user_id] = True
                if prompt_is_done[user_id]:
                    decode_ids[user_id] = SPACE

            if all(prompt_is_done):
                break

            generated_ids = torch.concat((generated_ids, decode_ids[:num_users]), dim=1)
            kv_cache_len += 1

            # TODO: Remove if we don't want to print per generated token
            os.system("clear")
            print_output_prompts(generated_ids, tokenizer, batch_size)

    logger.info("Finished inference decode stage!")
    num_tokens_generated_decode = global_batch * (output_token_index - N_warmup + 1)
    logger.info(f"Total number of tokens generated in decode: {num_tokens_generated_decode}")

    if not perf_mode:
        print_output_prompts(generated_ids, tokenizer, batch_size)

    for device in devices:
        device.disable_and_clear_program_cache()

    generated_text = tokenizer.batch_decode(generated_ids.tolist())

    measurements = {
        "preprocessing": profiler.get("tokenizing_inputs"),
        "loading_weights": profiler.get("loading_weights"),
        "moving_to_device": profiler.get("moving_to_device"),
        "initializing_KV_cache": profiler.get("initializing_KV_cache"),
        "compile_prefill": time_prefill_compile,
        "compile_decode": time_decode_compile,
        "compile_total": time_prefill_compile + time_decode_compile,
        "inference_prefill": time_prefill_inference,
        "inference_decode": time_decode_inference,
        "inference_total": time_prefill_inference + time_decode_inference,
        "inference_throughput_prefill": num_users_generated_prefill / time_prefill_inference,
        "inference_throughput_decode": num_tokens_generated_decode / time_decode_inference,
    }

    logger.info(f"pre processing: {round(measurements['preprocessing'], 5)} s")
    logger.info(f"loading weights (+downloading if not on machine): {round(measurements['loading_weights'], 5)} s")
    logger.info(
        f"conversion to TT (if downloaded) and moving weights to device: {round(measurements['moving_to_device'], 5)} s"
    )
    logger.info(f"initializing KV cache: {round(measurements['initializing_KV_cache'], 5)} s")
    logger.info(f"prefill compile time (single layer): {round(measurements['compile_prefill'],5)} s")
    logger.info(f"decode compile time (single layer): {round(measurements['compile_decode'], 5)} s")
    logger.info(f"total compile time (single layer): {round(measurements['compile_total'], 5)} s")
    logger.info(f"prefill inference time: {round(measurements['inference_prefill'], 5)} s")
    logger.info(f"decode inference time: {round(measurements['inference_decode'], 5)} s")
    logger.info(f"total inference time: {round(measurements['inference_total'], 5)} s")
    logger.info(f"inference throughput prefill: {round(measurements['inference_throughput_prefill'], 5)} users/s")
    logger.info(
        f"inference throughput prefill | seq_len={prefill_ids.shape[1]} : {round(measurements['inference_throughput_prefill']*prefill_ids.shape[1], 5)} tok/s"
    )
    logger.info(f"inference throughput decode: {round(measurements['inference_throughput_decode'], 5)} tok/s")
    logger.info(
        f"inference throughput decode (per user): {round(measurements['inference_throughput_decode']/global_batch, 5)} tok/s/user"
    )

    return generated_text, measurements


# Option to measure perf using max seq length (with invalid outputs)
@pytest.mark.parametrize("perf_mode", (False,))
@pytest.mark.parametrize("greedy_sampling", (False,))
def test_demo(
    perf_mode,
    greedy_sampling,
    user_input,
    model_location_generator,
    device,
<<<<<<< HEAD
    #use_program_cache,
=======
    # use_program_cache,
>>>>>>> a44b7cd0
):
    disable_persistent_kernel_cache()
    disable_compilation_reports()

    if perf_mode:
        logger.info("Running in performance measurement mode (invalid outputs)!")

    return run_falcon_demo_kv(
        user_input=user_input,
        model_version="tiiuae/falcon-7b-instruct",
        batch_size=32,
        num_layers=32,
        max_seq_len=1024,
        model_config_strs_prefill_decode=["BFLOAT16-DRAM", "BFLOAT16-L1_SHARDED"]
        if is_wormhole_b0()
        else ["BFLOAT16-DRAM", "BFLOAT16-DRAM"],
        model_location_generator=model_location_generator,
        device=device,
        perf_mode=perf_mode,
        greedy_sampling=True,
    )<|MERGE_RESOLUTION|>--- conflicted
+++ resolved
@@ -13,19 +13,6 @@
 import torch.nn.functional as F
 import tt_lib
 from loguru import logger
-<<<<<<< HEAD
-from models.demos.falcon7b.reference.hf_modeling_falcon import (
-    FalconConfig, FalconForCausalLM)
-from models.demos.falcon7b.tt.falcon_causallm import TtFalconCausalLM
-from models.demos.falcon7b.tt.model_config import (get_model_config,
-                                                   get_tt_cache_path,
-                                                   model_config_entries)
-from models.utility_functions import (disable_compilation_reports,
-                                      disable_persistent_kernel_cache,
-                                      enable_persistent_kernel_cache,
-                                      is_wormhole_b0, nearest_32, profiler,
-                                      torch2tt_tensor, tt2torch_tensor)
-=======
 from models.demos.falcon7b.reference.hf_modeling_falcon import FalconConfig, FalconForCausalLM
 from models.demos.falcon7b.tt.falcon_causallm import TtFalconCausalLM
 from models.demos.falcon7b.tt.model_config import get_model_config, get_tt_cache_path, model_config_entries
@@ -39,7 +26,6 @@
     torch2tt_tensor,
     tt2torch_tensor,
 )
->>>>>>> a44b7cd0
 from tqdm import tqdm
 from transformers import AutoTokenizer
 from transformers.generation.utils import top_k_top_p_filtering
@@ -397,7 +383,7 @@
             time_prefill_inference += time_prefill_inference_end - time_prefill_inference_start
 
         logits = torch.concat([tt2torch_tensor(tt_logits[j]).squeeze(1) for j in range(num_devices)], dim=-2)
-        
+
         tt_prefill_embeddings[0].deallocate()
         if tt_prefill_attention_mask is not None:
             for device_id in range(len(tt_prefill_attention_mask)):
@@ -567,11 +553,7 @@
     user_input,
     model_location_generator,
     device,
-<<<<<<< HEAD
-    #use_program_cache,
-=======
     # use_program_cache,
->>>>>>> a44b7cd0
 ):
     disable_persistent_kernel_cache()
     disable_compilation_reports()
