--- conflicted
+++ resolved
@@ -8,8 +8,12 @@
 import ttnn
 from models.utility_functions import torch2tt_tensor, nearest_32
 from models.demos.llama2_70b.tt.llama_decoder_optimized import TtLlamaDecoder_optimized
-<<<<<<< HEAD
-from models.demos.llama2_70b.tt.llama_common import generate_rot_emb, gather_rotary_emb, get_weight_cache_path
+from models.demos.llama2_70b.tt.llama_common import (
+    generate_rot_emb,
+    gather_rotary_emb,
+    get_weight_cache_path,
+    tt_all_gather_torch,
+)
 import time
 from loguru import logger
 
@@ -24,16 +28,10 @@
         model_config,
         configuration,
         batch,
+        emulated=False,
         n_layers_per_group=None,
         cache_path=None,
     ):
-=======
-from models.demos.llama2_70b.tt.llama_common import generate_rot_emb, gather_rotary_emb, tt_all_gather_torch
-
-
-class TtLlamaModel_optimized(nn.Module):
-    def __init__(self, devices, state_dict, base_url, n_layers, model_config, configuration, batch, emulated=False):
->>>>>>> 7ef90cab
         super().__init__()
 
         self.state_dict = state_dict
@@ -48,16 +46,9 @@
         self.n_kv_heads = configuration.n_kv_heads
         self.n_local_heads = self.n_heads // self.num_devices
         self.n_local_kv_heads = self.n_kv_heads // self.num_devices
-<<<<<<< HEAD
-=======
 
         self.emulated = emulated
 
-        emb_str = "tok_embeddings.weight"
-        norm_str = "norm.weight"
-        lm_head_str = "output.weight"
-
->>>>>>> 7ef90cab
         self.norm_eps = configuration.norm_eps
         self.vocab_size = configuration.vocab_size
 
@@ -84,13 +75,10 @@
                 model_config,
                 configuration,
                 batch,
-<<<<<<< HEAD
                 load_weights=not self.do_reload,
                 cache_path=cache_path,
                 kv_cache_dir=kv_unique_dir,
-=======
                 emulated=emulated,
->>>>>>> 7ef90cab
             )
             for i in range(n_layers)
         ]
