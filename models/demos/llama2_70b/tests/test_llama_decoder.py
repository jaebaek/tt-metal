--- conflicted
+++ resolved
@@ -126,11 +126,7 @@
             tt_lib.device.Synchronize(device)
 
     generation_start_pos = 0
-<<<<<<< HEAD
-    generation_length = 750
-=======
     generation_length = 20
->>>>>>> bcb88a17
     all_tests_pass = True
     for i in range(generation_length):
         # Prepare input
