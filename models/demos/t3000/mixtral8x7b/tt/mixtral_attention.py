--- conflicted
+++ resolved
@@ -341,8 +341,7 @@
         dense_outputs_11BH = ttnn.all_gather(dense_out_11BH, dim=2, num_links=1)
 
         # return the sum of the outputs
-<<<<<<< HEAD
-        dense_outputs_11BH = ttnn.matmul(self.reduce_mask, dense_outputs_11BH)
+        dense_outputs_11BH = ttnn.experimental.operations.primary.matmul(self.reduce_mask, dense_outputs_11BH)
         return dense_outputs_11BH
 
     def forward_prefill(self, xs_11SH, start_pos, current_pos, attn_masks, rot_mats, user_id: int = 0):
@@ -475,8 +474,4 @@
 
         print("attn_output_11SH", attn_output_11SH.shape)
 
-        return attn_output_11SH
-=======
-        dense_outputs_11BH = ttnn.experimental.operations.primary.matmul(self.reduce_mask, dense_outputs_11BH)
-        return dense_outputs_11BH
->>>>>>> 0631eb19
+        return attn_output_11SH