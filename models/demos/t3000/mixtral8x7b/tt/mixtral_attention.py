--- conflicted
+++ resolved
@@ -327,9 +327,7 @@
             output_dtype=ttnn.bfloat8_b,
         )
 
-<<<<<<< HEAD
-        # return the sum of the outputs
-        dense_outputs_11BH = ttnn.experimental.operations.primary.matmul(self.reduce_mask, dense_outputs_11BH)
+        dense_outputs_11BH_gathered.deallocate(True)
         return dense_outputs_11BH
 
     def forward_prefill(self, xs_11SH, start_pos, current_pos, attn_masks, rot_mats, user_id: int = 0):
@@ -434,8 +432,4 @@
 
         print("attn_output_11SH", attn_output_11SH.shape)
 
-        return attn_output_11SH
-=======
-        dense_outputs_11BH_gathered.deallocate(True)
-        return dense_outputs_11BH
->>>>>>> e5d966e1
+        return attn_output_11SH