# SPDX-FileCopyrightText: © 2023 Tenstorrent Inc.

# SPDX-License-Identifier: Apache-2.0

from loguru import logger
import torch
import ttnn
from ttnn import ShardTensorToMesh, ConcatMeshToTensor, ReplicateTensorToMesh
<<<<<<< HEAD
=======
from models.utility_functions import nearest_32
>>>>>>> 5b958d8f


def precompute_freqs(dim: int, end: int, theta: float = 1000000.0):
    """
    Precompute the frequency tensor for sine and cosine values with given dimensions.

    Args:
        dim (int): Dimension of the frequency tensor.
        end (int): End index for precomputing frequencies.
        theta (float, optional): Scaling factor for frequency computation. Defaults to 10000.0.

    Returns:
        Tuple[torch.Tensor, torch.Tensor]: Tensors containing cosine and sine values.
    """
    freqs = 1.0 / (theta ** (torch.arange(0, dim, 2)[: (dim // 2)].float() / dim))
    t = torch.arange(end)
    freqs = torch.outer(t, freqs).float()
    return torch.cos(freqs), torch.sin(freqs)


def freqs_to_rotation_matrix(cos_freqs, sin_freqs):
    """
    Transform cos/sin frequencies to a rotation matrix.
    """
    emb_size, emb_dim = cos_freqs.shape
    dhead = emb_dim * 2
    rot_emb_matrix = torch.zeros(emb_size, dhead, dhead)
    rot_emb_matrix[..., torch.arange(0, dhead, 2), torch.arange(0, dhead, 2)] = cos_freqs.clone()
    rot_emb_matrix[..., torch.arange(1, dhead, 2), torch.arange(1, dhead, 2)] = cos_freqs.clone()
    rot_emb_matrix[..., torch.arange(0, dhead, 2), torch.arange(1, dhead, 2)] = -sin_freqs.clone()
    rot_emb_matrix[..., torch.arange(1, dhead, 2), torch.arange(0, dhead, 2)] = sin_freqs.clone()

    rot_emb_matrix = rot_emb_matrix.transpose(-1, -2)  # Necessary for correct rotation when applied as (x @ R)
    return rot_emb_matrix, emb_size


def get_rotation_mat(dhead, end):
    cos, sin = precompute_freqs(dhead, end)
    rot_mat, emb_size = freqs_to_rotation_matrix(cos, sin)
    rot_mat = [rot_mat[i, :, :] for i in range(emb_size)]
    return rot_mat


<<<<<<< HEAD
def prepare_inputs_ttnn(x_bsh, hidden_size, device_mesh):
=======
def prepare_inputs_ttnn(x_bsh, hidden_size, current_pos, sliding_window, device_mesh):
>>>>>>> 5b958d8f
    """
    Prepare inputs for decode mode.
    x: (batch, seq, hidden_dim)
    B: batch (32)
    S: sequence len (1)
    H: dim (4096)
    """
    assert x_bsh.size(2) == hidden_size
    assert len(x_bsh.size()) == 3

    batch = x_bsh.size(0)
    seq_len = x_bsh.size(1)
    assert seq_len == 1, "Only supporting decode mode"

    x_1SBH = x_bsh.view(1, seq_len, batch, hidden_size)
<<<<<<< HEAD

    xs_1SBH = ttnn.from_torch(
        x_1SBH,
        device=device_mesh,
        dtype=ttnn.bfloat16,
        layout=ttnn.TILE_LAYOUT,
        mesh_mapper=ReplicateTensorToMesh(device_mesh),
    )
    xs_1SBH = ttnn.to_device(xs_1SBH, device_mesh)
    return xs_1SBH
=======
>>>>>>> 5b958d8f

    xs_1SBH = ttnn.from_torch(
        x_1SBH,
        device=device_mesh,
        dtype=ttnn.bfloat16,
        layout=ttnn.TILE_LAYOUT,
        mesh_mapper=ReplicateTensorToMesh(device_mesh),
    )
    xs_1SBH = ttnn.to_device(xs_1SBH, device_mesh)

    # Attention mask
    padded_layer_past_len = min(nearest_32(current_pos + 1), sliding_window)
    current = current_pos % sliding_window
    n_local_heads = 4  # model_args.n_heads // 8 # num_devices TODO pass the arguments instead of hard coding

    attn_mask = torch.zeros(seq_len, 32, 32, padded_layer_past_len)  # [SB4P]

    # Fill mask with -inf outside the processed tokens
    if current_pos < sliding_window:
        attn_mask[:, :, :, current + 1 :] = torch.finfo(attn_mask.dtype).min
    else:
        # TODO Double check this logic.
        # As current position increases closer to sliding window we're masking [: curr] and [window - curr : ]
        #  so for a window = 32, and we're on position 55, curr: 55%32=23. we're then masking [:23] and [9:] which is masking everything.
        attn_mask[:, :, :, :current] = torch.finfo(attn_mask.dtype).min
        attn_mask[:, :, :, sliding_window - current :] = torch.finfo(attn_mask.dtype).min

    attn_mask = ttnn.from_torch(
        attn_mask,
        device=device_mesh,
        dtype=ttnn.bfloat4_b,
        layout=ttnn.TILE_LAYOUT,
        memory_config=ttnn.DRAM_MEMORY_CONFIG,
        mesh_mapper=ReplicateTensorToMesh(device_mesh),
    )
    attn_mask = ttnn.to_device(attn_mask, device_mesh)
    ATTN_MASK_MEMCFG = ttnn.create_sharded_memory_config(
        shape=(32, padded_layer_past_len),
        core_grid=ttnn.CoreGrid(y=4, x=8),
        strategy=ttnn.ShardStrategy.HEIGHT,
        orientation=ttnn.ShardOrientation.ROW_MAJOR,
        use_height_and_width_as_shard_shape=True,
    )

<<<<<<< HEAD
=======
    attn_mask = ttnn.experimental.tensor.interleaved_to_sharded(attn_mask, sharded_mem_config=ATTN_MASK_MEMCFG)

    return xs_1SBH, attn_mask


>>>>>>> 5b958d8f
def prepare_rotation_mat_ttnn(head_dim, max_seq_len, device_mesh):
    """
    Prepare rotation matricies for decode mode.
    """
    rot_mat = get_rotation_mat(dhead=head_dim, end=max_seq_len * 2)
    rot_mats = [
        ttnn.from_torch(
<<<<<<< HEAD
            rot_mat_i,
=======
            rot_mat_i.unsqueeze(0).unsqueeze(0),  # 1,1,head_dim,head_dim
>>>>>>> 5b958d8f
            device=device_mesh,
            dtype=ttnn.bfloat16,
            layout=ttnn.TILE_LAYOUT,
            mesh_mapper=ReplicateTensorToMesh(device_mesh),
        )
        for rot_mat_i in rot_mat
    ]
    rot_mats = [ttnn.to_device(rot_mat, device_mesh) for rot_mat in rot_mats]

    return rot_mats


# Sample logits from a distribution
def sample_top_p(probs: torch.Tensor, p: float):
    assert 0 <= p <= 1

    probs_sort, probs_idx = torch.sort(probs, dim=-1, descending=True)
    probs_sum = torch.cumsum(probs_sort, dim=-1)
    mask = probs_sum - probs_sort > p
    probs_sort[mask] = 0.0
    probs_sort.div_(probs_sort.sum(dim=-1, keepdim=True))

    next_token = torch.multinomial(probs_sort, num_samples=1)
    return torch.gather(probs_idx, -1, next_token)


def sample(logits: torch.Tensor, temperature: float, top_p: float):
    if temperature > 0:
        probs = torch.softmax(logits / temperature, dim=-1)
        next_token = sample_top_p(probs.squeeze(), top_p)
    else:
        next_token = torch.argmax(logits, dim=-1)

    return next_token


def cache_attention(device_mesh, state_dict, model_args, rot_emb_matrix_list, seq_start, seq_len, dtype):
    logger.info(f"Caching attention ops for iterations {seq_start} to {seq_start + seq_len}...")
    from models.demos.t3000.mixtral8x7b.tt.mixtral_attention import TtMixtralAttention

    attention_inputs = ttnn.from_torch(
        torch.randn(1, 1, 32, 4096),
        dtype=ttnn.bfloat16,
        layout=ttnn.TILE_LAYOUT,
        device=device_mesh,
        memory_config=ttnn.L1_MEMORY_CONFIG,
        mesh_mapper=ReplicateTensorToMesh(device_mesh),
    )
<<<<<<< HEAD
=======
    attention_inputs = ttnn.to_device(attention_inputs, device_mesh)
>>>>>>> 5b958d8f

    tt_attn = TtMixtralAttention(
        device_mesh,
        state_dict,
        model_args,
        layer_num=0,
        dtype=dtype,
    )
    for iter in range(seq_start, seq_start + seq_len):
        logger.info(f"Caching iteration {iter}...")
        pos = iter

        padded_layer_past_len = min(nearest_32(pos + 1), model_args.sliding_window)
        attn_mask = ttnn.from_torch(
            # torch.zeros(1, 1, 32, padded_layer_past_len),
            torch.zeros(1, 32, 32, padded_layer_past_len),
            device=device_mesh,
            dtype=ttnn.bfloat4_b,
            layout=ttnn.TILE_LAYOUT,
            memory_config=ttnn.DRAM_MEMORY_CONFIG,
            mesh_mapper=ReplicateTensorToMesh(device_mesh),
        )
        attn_mask = ttnn.to_device(attn_mask, device_mesh)
        ATTN_MASK_MEMCFG = ttnn.create_sharded_memory_config(
            shape=(32, padded_layer_past_len),
            core_grid=ttnn.CoreGrid(y=4, x=8),
            strategy=ttnn.ShardStrategy.HEIGHT,
            orientation=ttnn.ShardOrientation.ROW_MAJOR,
            use_height_and_width_as_shard_shape=True,
        )

        attn_mask = ttnn.experimental.tensor.interleaved_to_sharded(attn_mask, sharded_mem_config=ATTN_MASK_MEMCFG)

        _ = tt_attn(
            attention_inputs,
            pos,
            pos + 1,
            attn_mask,
            rot_emb_matrix_list,
        )
        # ttnn.deallocate(tt_out[0])

    logger.info("Attention ops cached")<|MERGE_RESOLUTION|>--- conflicted
+++ resolved
@@ -6,10 +6,7 @@
 import torch
 import ttnn
 from ttnn import ShardTensorToMesh, ConcatMeshToTensor, ReplicateTensorToMesh
-<<<<<<< HEAD
-=======
 from models.utility_functions import nearest_32
->>>>>>> 5b958d8f
 
 
 def precompute_freqs(dim: int, end: int, theta: float = 1000000.0):
@@ -53,11 +50,7 @@
     return rot_mat
 
 
-<<<<<<< HEAD
-def prepare_inputs_ttnn(x_bsh, hidden_size, device_mesh):
-=======
 def prepare_inputs_ttnn(x_bsh, hidden_size, current_pos, sliding_window, device_mesh):
->>>>>>> 5b958d8f
     """
     Prepare inputs for decode mode.
     x: (batch, seq, hidden_dim)
@@ -73,19 +66,6 @@
     assert seq_len == 1, "Only supporting decode mode"
 
     x_1SBH = x_bsh.view(1, seq_len, batch, hidden_size)
-<<<<<<< HEAD
-
-    xs_1SBH = ttnn.from_torch(
-        x_1SBH,
-        device=device_mesh,
-        dtype=ttnn.bfloat16,
-        layout=ttnn.TILE_LAYOUT,
-        mesh_mapper=ReplicateTensorToMesh(device_mesh),
-    )
-    xs_1SBH = ttnn.to_device(xs_1SBH, device_mesh)
-    return xs_1SBH
-=======
->>>>>>> 5b958d8f
 
     xs_1SBH = ttnn.from_torch(
         x_1SBH,
@@ -130,14 +110,11 @@
         use_height_and_width_as_shard_shape=True,
     )
 
-<<<<<<< HEAD
-=======
     attn_mask = ttnn.experimental.tensor.interleaved_to_sharded(attn_mask, sharded_mem_config=ATTN_MASK_MEMCFG)
 
     return xs_1SBH, attn_mask
 
 
->>>>>>> 5b958d8f
 def prepare_rotation_mat_ttnn(head_dim, max_seq_len, device_mesh):
     """
     Prepare rotation matricies for decode mode.
@@ -145,11 +122,7 @@
     rot_mat = get_rotation_mat(dhead=head_dim, end=max_seq_len * 2)
     rot_mats = [
         ttnn.from_torch(
-<<<<<<< HEAD
-            rot_mat_i,
-=======
             rot_mat_i.unsqueeze(0).unsqueeze(0),  # 1,1,head_dim,head_dim
->>>>>>> 5b958d8f
             device=device_mesh,
             dtype=ttnn.bfloat16,
             layout=ttnn.TILE_LAYOUT,
@@ -198,10 +171,7 @@
         memory_config=ttnn.L1_MEMORY_CONFIG,
         mesh_mapper=ReplicateTensorToMesh(device_mesh),
     )
-<<<<<<< HEAD
-=======
     attention_inputs = ttnn.to_device(attention_inputs, device_mesh)
->>>>>>> 5b958d8f
 
     tt_attn = TtMixtralAttention(
         device_mesh,
