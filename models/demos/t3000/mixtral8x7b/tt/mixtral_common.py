--- conflicted
+++ resolved
@@ -227,11 +227,6 @@
             mesh_mapper=ReplicateTensorToMesh(device_mesh),
             device=device_mesh,
         )
-<<<<<<< HEAD
-=======
-        for rot_mat_i in rot_mat
-    ]
->>>>>>> 7739484a
 
         rot_mats = [cos_gathereds, sin_gathereds]
     return rot_mats
