--- conflicted
+++ resolved
@@ -69,19 +69,12 @@
         decode_input_b1sh, attn_mask = prepare_inputs_ttnn(
             pt_decode_input_bsh,
             model_args.dim,
-<<<<<<< HEAD
-            tt_model.device_mesh,
-        )
-        # Run TT model
-        tt_out_b1sh = tt_model(decode_input_b1sh, start_pos, current_pos, rot_mat)
-=======
             start_pos,
             model_args.sliding_window,
             tt_model.device_mesh,
         )
         # Run TT model
         tt_out_b1sh = tt_model(decode_input_b1sh, start_pos, current_pos, attn_mask, rot_mat)
->>>>>>> 5b958d8f
         tt_output_torch_b1h = (
             ttnn.to_torch(tt_out_b1sh, mesh_composer=ConcatMeshToTensor(t3k_device_mesh, dim=0))[0]
             .squeeze(1)
