# SPDX-FileCopyrightText: © 2023 Tenstorrent Inc.

# SPDX-License-Identifier: Apache-2.0

from typing import List
import torch
from torch import nn

import ttnn

from models.utility_functions import (
    nearest_32,
)


class TtMistralAttention(nn.Module):
    def __init__(
        self,
        devices,
        state_dict,
        weight_cache_path,
        layer_num,
        dtype,
        configuration,
        tt_cos_cached,
        tt_sin_cached,
    ):
        super().__init__()

        self.state_dict = state_dict
        self.devices = devices
        self.num_devices = len(devices)

        self.hidden_size = configuration.dim
        self.n_heads = configuration.n_heads
        self.head_dim = self.hidden_size // self.n_heads
        self.max_seq_len = configuration.max_seq_len
        self.max_batch_size = configuration.max_batch_size
        self.n_kv_heads = configuration.n_kv_heads
        self.sliding_window = configuration.sliding_window

        self.n_local_heads = self.n_heads // self.num_devices
        self.n_local_kv_heads = self.n_kv_heads // self.num_devices

        self.dtype = dtype

        layer_name = f"layers.{layer_num}.attention"
        cache_name = lambda name: weight_cache_path / (f"{layer_name}.{name}")

        wq_str = f"{layer_name}.wq.weight"
        wk_str = f"{layer_name}.wk.weight"
        wv_str = f"{layer_name}.wv.weight"
        wo_str = f"{layer_name}.wo.weight"

        # when splitting the devices, we need to make sure that the number of heads is divisible by the number of devices
        assert self.n_heads % self.num_devices == 0
        assert self.n_kv_heads % self.num_devices == 0

        self.wqkv_list = []
        self.wo_list = []
        self.layer_past_list = []

        for i in range(self.num_devices):
            wqkv = ttnn.as_tensor(
                torch.concat(
                    [
                        torch.transpose(
                            torch.chunk(self.state_dict[wq_str], self.num_devices)[i],
                            -2,
                            -1,
                        ),
                        torch.transpose(
                            torch.chunk(self.state_dict[wk_str], self.num_devices)[i],
                            -2,
                            -1,
                        ),
                        torch.transpose(
                            torch.chunk(self.state_dict[wv_str], self.num_devices)[i],
                            -2,
                            -1,
                        ),
                    ],
                    dim=-1,
                ),
                device=self.devices[i],
                dtype=self.dtype,
                memory_config=ttnn.DRAM_MEMORY_CONFIG,
                layout=ttnn.TILE_LAYOUT,
                cache_file_name=cache_name("wqkv"),
            )

            wo = ttnn.as_tensor(
                torch.transpose(
                    torch.chunk(self.state_dict[wo_str], self.num_devices, dim=-1)[i],
                    -2,
                    -1,
                ),
                device=self.devices[i],
                memory_config=ttnn.DRAM_MEMORY_CONFIG,
                dtype=self.dtype,
                layout=ttnn.TILE_LAYOUT,
                cache_file_name=cache_name("wo"),
            )

            cache_k = torch.zeros(
                (
                    self.max_batch_size,
                    self.n_kv_heads // self.num_devices,
                    # self.sliding_window,
                    512,  # TODO Update the initial cache size when scaling up (Target = window size == 4096)
                    self.head_dim,
                )
            )
            cache_v = torch.zeros(
                (
                    self.max_batch_size,
                    self.n_kv_heads // self.num_devices,
                    # self.sliding_window,
                    512,  # TODO Update the initial cache size when scaling up (Target = window size == 4096)
                    self.head_dim,
                )
            )
            layer_past = [cache_k, cache_v]
            layer_past = [
                ttnn.from_torch(lp, device=self.devices[i], layout=ttnn.TILE_LAYOUT, dtype=self.dtype)
                for lp in layer_past
            ]

            # add to the list
            self.wqkv_list.append(wqkv)
            self.wo_list.append(wo)
            self.layer_past_list.append(layer_past)
        self.tt_sin_cached = tt_sin_cached
        self.tt_cos_cached = tt_cos_cached

    def forward(
        self,
        xs: List[ttnn.Tensor],
        start_pos: int,
        current_pos: int,
        attn_masks: List[ttnn.Tensor],
    ) -> ttnn.Tensor:
        """
        x: (seq_len, 1, batch, hidden_dim)
        start_pos: the length of the KV cache. Same as current token's index.
        attn_mask: (seq_len, n_heads, batch, cache_len + seqlen
        """
        padded_layer_past_len = min(nearest_32(start_pos + 1), self.sliding_window)
        dense_outputs = []
        for i in range(self.num_devices):
            x = xs[i]
            attn_mask = attn_masks[i]
            device = self.devices[i]
            wqkv = self.wqkv_list[i]
            wo = self.wo_list[i]
            layer_past = self.layer_past_list[i]
            ###
            # QKV matmuls
            ###
            xqkv_fused = ttnn.linear(
                x, wqkv, core_grid=ttnn.CoreGrid(8, 8), memory_config=ttnn.L1_MEMORY_CONFIG, dtype=self.dtype
            )

            ###
            # Reshape and rotary embeddings
            ###
            (
                q_heads,  # [seqlen, n_heads, bsz, head_dim]
                k_heads,  # [seqlen, n_kv_heads, bsz, head_dim]
                v_heads,  # [seqlen, n_kv_heads, bsz, head_dim]
            ) = ttnn.experimental.tensor.nlp_create_qkv_heads(
                xqkv_fused,
                num_heads=self.n_local_heads,
                num_kv_heads=self.n_local_kv_heads,
                transpose_k_heads=False,
                output_mem_config=ttnn.DRAM_MEMORY_CONFIG,  # ttnn.L1_MEMORY_CONFIG,
            )

            ttnn.deallocate(xqkv_fused)

            q_heads = ttnn.experimental.tensor.rotary_embedding(
                q_heads, self.tt_cos_cached[i], self.tt_sin_cached[i], start_pos
            )

            k_heads = ttnn.experimental.tensor.rotary_embedding(
                k_heads, self.tt_cos_cached[i], self.tt_sin_cached[i], start_pos
            )

            ###
            # KV update
            ###

            keys = layer_past[0]
            values = layer_past[1]
            # k_heads, [seqlen, n_kv_heads, bsz, head_dim]
            # v_heads [seqlen, n_kv_heads, bsz, head_dim]
            # keys, [max_batch_size, n_kv_heads // self.num_devices, sliding_window, head_dim]

            ttnn.experimental.tensor.update_cache(keys, k_heads, current_pos)  # self.current)
            ttnn.experimental.tensor.update_cache(values, v_heads, current_pos)  # self.current)
            self.layer_past_list[i] = [keys, values]

            ttnn.deallocate(k_heads)
            ttnn.deallocate(v_heads)

            keys = ttnn.experimental.tensor.unpad(
                layer_past[0],
                [0, 0, 0, 0],
                [
                    self.max_batch_size - 1,
                    self.n_local_kv_heads - 1,
                    padded_layer_past_len - 1,
                    self.head_dim - 1,
                ],
                output_mem_config=ttnn.L1_MEMORY_CONFIG,
            )
            values = ttnn.experimental.tensor.unpad(
                layer_past[1],
                [0, 0, 0, 0],
                [
                    self.max_batch_size - 1,
                    self.n_local_kv_heads - 1,
                    padded_layer_past_len - 1,
                    self.head_dim - 1,
                ],
                output_mem_config=ttnn.L1_MEMORY_CONFIG,
            )

            ###
            # Attention
            ###

            keys = ttnn.permute(keys, (0, 1, 3, 2))  #  [batch, num_kv_heads, dhead, cache_len + seqlen]

            """
            q_heads = ttnn.to_memory_config(
                q_heads,
                memory_config=ttnn.create_sharded_memory_config(
                    (32, 128),
                    ttnn.CoreGrid(8, 4),
                    ttnn.ShardStrategy.HEIGHT,
                    ttnn.ShardOrientation.ROW_MAJOR,
                    use_height_and_width_as_shard_shape=True,
                ),
            )  # [seqlen, n_heads, bsz, head_dim]

            # dynamic sharding
            keys = ttnn.to_memory_config(
                keys,
                memory_config=ttnn.create_sharded_memory_config(
                    (8 * 1 * 128, padded_layer_past_len),
                    ttnn.CoreGrid(8, 4),
                    ttnn.ShardStrategy.HEIGHT,
                    ttnn.ShardOrientation.ROW_MAJOR,
                    False,
                    use_height_and_width_as_shard_shape=True,
                ),
            )
            """

            attn = ttnn.experimental.operations.primary.transformers.group_attn_matmul(
                q_heads,
                keys,
                compute_with_storage_grid_size=device.compute_with_storage_grid_size(),
<<<<<<< HEAD
                output_mem_config=ttnn.L1_MEMORY_CONFIG,
=======
                # output_mem_config=ttnn.L1_MEMORY_CONFIG,
>>>>>>> 529fbd20
                output_dtype=ttnn.bfloat16,  # Must be BFLOAT16
            )  # seqlen, n_heads, batch, cache_len + seqlen

            attn = ttnn.transformer.attention_softmax_(attn, head_size=self.head_dim, attention_mask=attn_mask)

            """
            attn = ttnn.to_memory_config(attn, memory_config=ttnn.create_sharded_memory_config(
                (32, padded_layer_past_len),
                ttnn.CoreGrid(8, 4),
                ttnn.ShardStrategy.HEIGHT,
                ttnn.ShardOrientation.ROW_MAJOR,
                use_height_and_width_as_shard_shape=True,
            ))

            values = ttnn.to_memory_config(values, memory_config=ttnn.create_sharded_memory_config(
                (1 * 8 * padded_layer_past_len, 128),
                ttnn.CoreGrid(8, 4),
                ttnn.ShardStrategy.HEIGHT,
                ttnn.ShardOrientation.ROW_MAJOR,
                False,
                use_height_and_width_as_shard_shape=True,
            ))
            """

            attn_output = ttnn.experimental.operations.primary.transformers.group_attn_matmul(
                attn,
                values,
                compute_with_storage_grid_size=device.compute_with_storage_grid_size(),
                # output_mem_config=ttnn.L1_MEMORY_CONFIG,
                output_dtype=ttnn.bfloat16,
            )  # seqlen, n_heads, batch, dhead

            ttnn.deallocate(attn)
            ttnn.deallocate(q_heads)

            attn_output = ttnn.transformer.concatenate_heads(attn_output, memory_config=ttnn.L1_MEMORY_CONFIG)
            # seqlen, 1, batch, hidden_size

            dense_out = ttnn.linear(
                attn_output, wo, core_grid=ttnn.CoreGrid(8, 8), memory_config=ttnn.L1_MEMORY_CONFIG
            )  # seqlen, 1, batch, hidden_size

            dense_outputs.append(dense_out)

        # return the sum of the outputs
        if len(dense_outputs) > 1:
            return None  # tt_all_reduce(dense_outputs)
        else:
            return dense_outputs<|MERGE_RESOLUTION|>--- conflicted
+++ resolved
@@ -262,11 +262,7 @@
                 q_heads,
                 keys,
                 compute_with_storage_grid_size=device.compute_with_storage_grid_size(),
-<<<<<<< HEAD
                 output_mem_config=ttnn.L1_MEMORY_CONFIG,
-=======
-                # output_mem_config=ttnn.L1_MEMORY_CONFIG,
->>>>>>> 529fbd20
                 output_dtype=ttnn.bfloat16,  # Must be BFLOAT16
             )  # seqlen, n_heads, batch, cache_len + seqlen
 
