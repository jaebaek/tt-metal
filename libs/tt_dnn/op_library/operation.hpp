#pragma once

#include <libs/tensor/tensor.hpp>
#include "tt_dnn/op_library/auto_pad.hpp"
#include "tt_dnn/op_library/types.hpp"

#include <experimental/type_traits>

#include "tt_metal/tools/profiler/op_profiler.hpp"

namespace tt::tt_metal {

namespace operation {

// TODO: move 'NotImplemented' to a library file
class NotImplemented : public std::logic_error
{
public:
    NotImplemented(const std::string& message) : std::logic_error(message) { };
};

template<class T, class... Args>
using hashable_t = decltype(std::declval<T>().compute_program_hash(std::declval<Args>()...));

template<class T>
constexpr bool implements_compute_program_hash() {
    return std::experimental::is_detected<hashable_t, T, const std::vector<std::reference_wrapper<const Tensor>>>{};
}

template<class T, class... Args>
using has_create_program_t = decltype(std::declval<T>().create_program(std::declval<Args>()...));

template<class T>
constexpr bool implements_create_program() {
    return std::experimental::is_detected<
        has_create_program_t,
        T,
        const std::vector<std::reference_wrapper<const Tensor>>,
        std::vector<Tensor>&
    >{};
}

template<class T, class... Args>
using has_create_program_with_optional_input_tensors_t = decltype(std::declval<T>().create_program(std::declval<Args>()...));

template<class T>
constexpr bool implements_create_program_with_optional_input_tensors() {
    return std::experimental::is_detected<
        has_create_program_with_optional_input_tensors_t,
        T,
        const std::vector<std::reference_wrapper<const Tensor>>,
        const std::vector<std::optional<std::reference_wrapper<const Tensor>>>,
        std::vector<Tensor>&
    >{};
}

class Operation {
    struct Interface {
        virtual ~Interface() {}

        virtual ProgramHash compute_program_hash(const std::vector<std::reference_wrapper<const Tensor>> &input_tensors) const = 0;

        virtual void validate(const std::vector<std::reference_wrapper<const Tensor>> &input_tensors) const = 0;

        virtual std::vector<Shape> compute_output_shapes(const std::vector<std::reference_wrapper<const Tensor>> &input_tensors) const = 0;

        virtual std::vector<Tensor> create_output_tensors(const std::vector<std::reference_wrapper<const Tensor>> &input_tensors) const = 0;
<<<<<<< HEAD
        virtual Program create_program(const std::vector<std::reference_wrapper<const Tensor>> &input_tensors, std::vector<Tensor> &output_tensors) const = 0;
        virtual std::string get_op_name() const = 0 ;
=======

        virtual Program create_program(
            const std::vector<std::reference_wrapper<const Tensor>> &input_tensors,
            std::vector<Tensor> &output_tensors
        ) const = 0;

        virtual Program create_program(
            const std::vector<std::reference_wrapper<const Tensor>> &input_tensors,
            const std::vector<std::optional<std::reference_wrapper<const Tensor>>> &optional_input_tensors,
            std::vector<Tensor> &output_tensors
        ) const = 0;
>>>>>>> 926cf602
    };

    template< typename T >
    struct Implementation : Interface {

        Implementation(const T& t) : object(t) {}

        ProgramHash compute_program_hash(const std::vector<std::reference_wrapper<const Tensor>> &input_tensors) const override {
            if constexpr (implements_compute_program_hash<T>()) {
                return this->object.compute_program_hash(input_tensors);
            } else {
                throw NotImplemented("this operation does not implement compute_program_hash!");
            }
        }

        void validate(const std::vector<std::reference_wrapper<const Tensor>> &input_tensors) const override {
            return this->object.validate(input_tensors);
        }

        std::vector<Shape> compute_output_shapes(const std::vector<std::reference_wrapper<const Tensor>> &input_tensors) const override {
            return this->object.compute_output_shapes(input_tensors);
        }

        std::vector<Tensor> create_output_tensors(const std::vector<std::reference_wrapper<const Tensor>> &input_tensors) const override {
            return this->object.create_output_tensors(input_tensors);
        }

        Program create_program(
            const std::vector<std::reference_wrapper<const Tensor>> &input_tensors,
            std::vector<Tensor> &output_tensors
        ) const override {
            if constexpr (implements_create_program<T>()) {
                return this->object.create_program(input_tensors, output_tensors);
            } else {
                static_assert(implements_create_program_with_optional_input_tensors<T>());
                throw NotImplemented("this operation must take optional input tensors!");
            }
        }

        Program create_program(
            const std::vector<std::reference_wrapper<const Tensor>> &input_tensors,
            const std::vector<std::optional<std::reference_wrapper<const Tensor>>> &optional_input_tensors,
            std::vector<Tensor> &output_tensors
        ) const override {
            if constexpr (implements_create_program_with_optional_input_tensors<T>()) {
                return this->object.create_program(input_tensors, optional_input_tensors, output_tensors);
            } else {
                static_assert(implements_create_program<T>());
                throw NotImplemented("this operation does not take optional input tensors!");
            }
        }

        std::string get_op_name() const {
            return typeid(T).name();
        }

      private:
        T object;
    };

    std::shared_ptr<const Interface> implementation_;

  public:
    template <typename T>
    Operation(T&& operation): implementation_(std::make_shared<Implementation<T>>(std::forward<T>(operation))) {}

    ProgramHash compute_program_hash(const std::vector<std::reference_wrapper<const Tensor>> &input_tensors) const {
        return this->implementation_->compute_program_hash(input_tensors);
    }

    void validate(const std::vector<std::reference_wrapper<const Tensor>> &input_tensors) const {
        return this->implementation_->validate(input_tensors);
    }

    std::vector<Shape> compute_output_shapes(const std::vector<std::reference_wrapper<const Tensor>> &input_tensors) const {
        return this->implementation_->compute_output_shapes(input_tensors);
    }

    std::vector<Tensor> create_output_tensors(const std::vector<std::reference_wrapper<const Tensor>> &input_tensors) const {
        return this->implementation_->create_output_tensors(input_tensors);
    }

    Program create_program(
        const std::vector<std::reference_wrapper<const Tensor>> &input_tensors,
        std::vector<Tensor> &output_tensors
    ) const {
        return this->implementation_->create_program(input_tensors, output_tensors);
    }

<<<<<<< HEAD
    std::string get_op_name() const {
        return this->implementation_->get_op_name();
    }


=======
    Program create_program(
        const std::vector<std::reference_wrapper<const Tensor>> &input_tensors,
        const std::vector<std::optional<std::reference_wrapper<const Tensor>>> &optional_input_tensors,
        std::vector<Tensor> &output_tensors
    ) const {
        return this->implementation_->create_program(input_tensors, optional_input_tensors, output_tensors);
    }
>>>>>>> 926cf602
};

}
}<|MERGE_RESOLUTION|>--- conflicted
+++ resolved
@@ -65,10 +65,6 @@
         virtual std::vector<Shape> compute_output_shapes(const std::vector<std::reference_wrapper<const Tensor>> &input_tensors) const = 0;
 
         virtual std::vector<Tensor> create_output_tensors(const std::vector<std::reference_wrapper<const Tensor>> &input_tensors) const = 0;
-<<<<<<< HEAD
-        virtual Program create_program(const std::vector<std::reference_wrapper<const Tensor>> &input_tensors, std::vector<Tensor> &output_tensors) const = 0;
-        virtual std::string get_op_name() const = 0 ;
-=======
 
         virtual Program create_program(
             const std::vector<std::reference_wrapper<const Tensor>> &input_tensors,
@@ -80,7 +76,7 @@
             const std::vector<std::optional<std::reference_wrapper<const Tensor>>> &optional_input_tensors,
             std::vector<Tensor> &output_tensors
         ) const = 0;
->>>>>>> 926cf602
+        virtual std::string get_op_name() const = 0 ;
     };
 
     template< typename T >
@@ -170,13 +166,6 @@
         return this->implementation_->create_program(input_tensors, output_tensors);
     }
 
-<<<<<<< HEAD
-    std::string get_op_name() const {
-        return this->implementation_->get_op_name();
-    }
-
-
-=======
     Program create_program(
         const std::vector<std::reference_wrapper<const Tensor>> &input_tensors,
         const std::vector<std::optional<std::reference_wrapper<const Tensor>>> &optional_input_tensors,
@@ -184,7 +173,12 @@
     ) const {
         return this->implementation_->create_program(input_tensors, optional_input_tensors, output_tensors);
     }
->>>>>>> 926cf602
+
+    std::string get_op_name() const {
+        return this->implementation_->get_op_name();
+    }
+
+
 };
 
 }
