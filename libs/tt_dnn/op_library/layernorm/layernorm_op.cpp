#include "libs/tt_dnn/op_library/layernorm/layernorm_op.hpp"

#include "tt_metal/host_api.hpp"
#include "tt_metal/common/constants.hpp"
#include "libs/tt_dnn/op_library/work_split.hpp"
#include "tt_dnn/op_library/operation.hpp"

#include "tt_dnn/op_library/run_operation.hpp"

#include "../op_config.hpp"

#include <optional>

using u32 = std::uint32_t;
using namespace tt::constants;
using namespace std;
using namespace tt::tt_metal;

namespace tt {

namespace tt_metal {

inline bool is_dram(const Tensor& input_tensor) { return input_tensor.buffer_type() == BufferType::DRAM; }
inline bool is_dram(const std::optional<std::reference_wrapper<const Tensor>> input_tensor) {
     return input_tensor.has_value() ? is_dram(input_tensor.value().get()) : true;
}
inline bool is_dram(const Buffer* b) { return b->buffer_type() == BufferType::DRAM; }

// computes layernorm(a+*b)*gamma + beta
// if b is nullptr it's treated as zero (no addition)
Program layernorm_(
    const Tensor &a,
    const std::optional<std::reference_wrapper<const Tensor>> b,
    const std::optional<std::reference_wrapper<const Tensor>> gamma,
    const std::optional<std::reference_wrapper<const Tensor>> beta,
    Tensor& output,
    float eps,
    bool output_dram
) {

    const auto shape = a.shape();
    u32 W = shape[3], H = shape[2], NC = shape[1]*shape[0];
    u32 HW = H*W;
    TT_ASSERT(W % TILE_WIDTH == 0 && H % TILE_HEIGHT == 0);
    TT_ASSERT(H > 0 && W > 0 && NC > 0);
    TT_ASSERT(a.dtype() == DataType::BFLOAT16);
    TT_ASSERT(not b.has_value() || b.value().get().dtype() == DataType::BFLOAT16);
    TT_ASSERT(not gamma.has_value() || gamma.value().get().dtype() == DataType::BFLOAT16);
    TT_ASSERT(not beta.has_value() || beta.value().get().dtype() == DataType::BFLOAT16);
    u32 Wt = W/TILE_WIDTH;
    u32 Ht = H/TILE_HEIGHT;

    uint32_t num_tensor_tiles = NC*H*W / TILE_HW;

    Program program = Program();

    TT_ASSERT(a.device() != nullptr, "Operand to transpose_wh op needs to be on device!");
    uint32_t block_size = find_max_divisor(Wt, 8);
    OpEnvConfig::update_block_size(&block_size);

    uint32_t single_tile_size = 2 * 1024;

    auto a_addr = a.buffer()->address();
    auto b_dram_addr = b ? b.value().get().buffer()->address() : 0;
    auto gamma_dram_addr = gamma.has_value() ? gamma.value().get().buffer()->address() : 0;
    auto beta_dram_addr = beta.has_value() ? beta.value().get().buffer()->address() : 0;

    TT_ASSERT(not b.has_value() || a.shape() == b.value().get().shape());
    TT_ASSERT(a.volume() % TILE_HW == 0);
    uint32_t num_tiles = a.volume()/TILE_HW;
    uint32_t num_gamma_tiles = gamma.has_value() ? gamma.value().get().volume()/TILE_HW : 0;
    uint32_t num_beta_tiles = beta.has_value() ? beta.value().get().volume()/TILE_HW : 0;
    TT_ASSERT(num_gamma_tiles == Wt || num_gamma_tiles == 0);
    TT_ASSERT(num_beta_tiles == Wt || num_beta_tiles == 0);

    // This should allocate a DRAM buffer on the device
    Device *device = a.device();

    auto memcfg = tt::tt_metal::MemoryConfig{true, -1, output_dram ? BufferType::DRAM : BufferType::L1};
    auto dst_addr = output.buffer()->address();

    // These tile capacity counts for CBs need to match the number of tiles expected by the kernel (softmax.cpp)
    // TODO(AP): this will not work for all Wts possibly, but should work for Wt=8, 12, 16, 32
    // TODO(AP): can also add support for block_size=7 -> 63, 28
    uint32_t WtB    =  divup(Wt, block_size)*block_size; // Wt padded to be divisible by block size
    uint32_t in0_t  =  WtB; // cb_x for no pre-add variant, x=a+b for fused pre-add, extra space for some buffering
    uint32_t in1_t  =  block_size*2; // buffer for fused pre-add b tensor
    uint32_t out0_t =  block_size*2;
    uint32_t im0_t  =  WtB; // buffer for saving xmm
    uint32_t im3_t  =  WtB; // buffer for xmm^2
    uint32_t in5_t  =  WtB; // buffer for gamma
    uint32_t in6_t  =  WtB; // buffer for beta
    uint32_t im6_t  =  block_size*2; // x=a+b reuse for x-E[x] computation plus a bit extra for buffering
    if (b) {
        im6_t = WtB;
        //cout << "im6_t=WtB=" << WtB << endl;
        in0_t = 2*block_size;
    }
    uint32_t im5_t  =  2*block_size; // for buffering to/from *gamma/+beta
    uint32_t im4_t  =  8; // 8 just in case, 4 would prob suffice
    uint32_t in4_t  =  2; // ones column mask
    uint32_t im1_t  =  2;
    uint32_t in2_t  =  2; // scaler for reduce coming from reader
    uint32_t in3_t  =  2; // epsilon coming from reader
    uint32_t im2_t  =  2; //

    TT_ASSERT(W <= TILE_WIDTH*im0_t && "W exceeds the maximum supported size of tile buffer (kernel limitation right now).");
    TT_ASSERT(in0_t % block_size == 0 && "Size of buffer must be divisible by the size of block used by the reader and compute kernel.");
    TT_ASSERT(in1_t % block_size == 0 && "Size of buffer must be divisible by the size of block used by the reader and compute kernel.");
    TT_ASSERT(out0_t % block_size == 0 && "Size of buffer must be divisible by the size of block used by the reader and compute kernel.");
    TT_ASSERT(im0_t % block_size == 0 && "Size of buffer must be divisible by the size of block used by the reader and compute kernel.");
    TT_ASSERT(im3_t % block_size == 0 && "Size of buffer must be divisible by the size of block used by the reader and compute kernel.");
    TT_ASSERT(in5_t % block_size == 0 && "Size of buffer must be divisible by the size of block used by the reader and compute kernel.");
    TT_ASSERT(in6_t % block_size == 0 && "Size of buffer must be divisible by the size of block used by the reader and compute kernel.");
    TT_ASSERT(im6_t % block_size == 0 && "Size of buffer must be divisible by the size of block used by the reader and compute kernel.");
    TT_ASSERT(Wt % block_size == 0);
    TT_ASSERT(num_gamma_tiles % block_size == 0);
    TT_ASSERT(num_beta_tiles % block_size == 0);

    uint32_t NCHt = NC*Ht;
    CoreGridDesc grid(a.device());
    uint32_t num_cores = grid.numcores_dividing_numtiles(NCHt);
    OpEnvConfig::update_num_cores(&num_cores);
    TT_ASSERT(NCHt % num_cores == 0);

    // we are actually splitting blocks of Wt tiles, not tiles, so no checking for bank alignment is needed
    TilesSplit ts(num_cores, NCHt);
    auto wtpc = ts.get_tpc(); // Wt*tpc per core
    TT_ASSERT(NCHt % wtpc == 0);

    //cout << "WTPC=" << wtpc << "Wt=" << Wt << " num_cores=" << num_cores << endl;

    // Parallelize across rows
    // TODO: Refactor by calling utility function?
    uint32_t num_full_rows = num_cores / grid.x_;
    uint32_t last_row_cores = num_cores % grid.x_;

    std::set<CoreRange> all_cores_set;
    if (num_full_rows) {
        all_cores_set.insert((CoreRange) {
            .start={0, 0}, .end={grid.x_ - 1, num_full_rows - 1}
        });
    }
    if (last_row_cores) {
        all_cores_set.insert((CoreRange) {
            .start={0, num_full_rows}, .end={last_row_cores - 1, num_full_rows}
        });
    }
    CoreRangeSet all_cores(all_cores_set);

    auto reader_kernels = CreateDataMovementKernel(
        program, "tt_metal/kernels/dataflow/reader_unary_8bank_ln.cpp", all_cores,
        DataMovementProcessor::RISCV_1, NOC::RISCV_1_default);
        //DataMovementProcessor::RISCV_1, NOC::RISCV_0_default);
        //DataMovementProcessor::RISCV_1, core.x < 6 ? NOC::RISCV_1_default : NOC::RISCV_0_default);
        //DataMovementProcessor::RISCV_1, core.x % 6 == 1 ? NOC::RISCV_1_default : NOC::RISCV_0_default);
        //DataMovementProcessor::RISCV_1, core.y < 5 ? NOC::RISCV_1_default : NOC::RISCV_0_default);

    auto writer_kernels = CreateDataMovementKernel(
        program, "tt_metal/kernels/dataflow/writer_unary_8bank_ln.cpp", all_cores,
        DataMovementProcessor::RISCV_0, NOC::RISCV_0_default);
        //DataMovementProcessor::RISCV_0, NOC::RISCV_1_default);
        //DataMovementProcessor::RISCV_0, core.x < 6 ? NOC::RISCV_0_default : NOC::RISCV_1_default);
        //DataMovementProcessor::RISCV_0, core.y < 5 ? NOC::RISCV_0_default : NOC::RISCV_1_default);
        //DataMovementProcessor::RISCV_0, core.x % 6 == 1 ? NOC::RISCV_0_default : NOC::RISCV_1_default);
        //DataMovementProcessor::RISCV_0, NOC::NOC_1);

    vector<uint32_t> compute_args = { wtpc, Wt, num_gamma_tiles>0, num_beta_tiles>0 };

    bool fp32_dest_acc_en = false;
    bool math_approx_mode = true;
    auto eltwise_binary_kernels = CreateComputeKernel(
        program,
        "kernels/compute/layernorm.cpp",
        all_cores,
        compute_args,
        MathFidelity::HiFi4,
        fp32_dest_acc_en,
        math_approx_mode
    );

    // Add defines
    eltwise_binary_kernels->add_define("BLOCK_SIZE", block_size);
    reader_kernels->add_define("BLOCK_SIZE", block_size);
    reader_kernels->add_define("A_DRAM", is_dram(a) ? "true" : "false");
    reader_kernels->add_define("B_DRAM", is_dram(b) ? "true" : "false");
    reader_kernels->add_define("GAMMA_DRAM", is_dram(gamma) ? "true" : "false");
    reader_kernels->add_define("BETA_DRAM", is_dram(beta) ? "true" : "false");

    writer_kernels->add_define("BLOCK_SIZE", block_size);
    writer_kernels->add_define("OUTPUT_DRAM", is_dram(output) ? "true" : "false");
    if (b) {
        reader_kernels->add_define("FUSE_PRE_ADD", "1");
        eltwise_binary_kernels->add_define("FUSE_PRE_ADD", "1");
    }

    // Create circular buffers
    CreateCircularBuffers( program, device, CB::c_in0,       all_cores, in0_t,  in0_t*single_tile_size,  DataFormat::Float16_b );
    CreateCircularBuffers( program, device, CB::c_out0,      all_cores, out0_t, out0_t*single_tile_size, DataFormat::Float16_b );
    CreateCircularBuffers( program, device, CB::c_intermed1, all_cores, im1_t,  im1_t*single_tile_size,  DataFormat::Float16_b );
    CreateCircularBuffers( program, device, CB::c_in2,       all_cores, in2_t,  in2_t*single_tile_size,  DataFormat::Float16_b );
    CreateCircularBuffers( program, device, CB::c_in3,       all_cores, in3_t,  in3_t*single_tile_size,  DataFormat::Float16_b );
    CreateCircularBuffers( program, device, CB::c_in4,       all_cores, in4_t,  in4_t*single_tile_size,  DataFormat::Float16_b );
    CreateCircularBuffers( program, device, CB::c_intermed2, all_cores, im2_t,  im2_t*single_tile_size,  DataFormat::Float16_b );
    CreateCircularBuffers( program, device, CB::c_intermed0, all_cores, im0_t,  im0_t*single_tile_size,  DataFormat::Float16_b );
    CreateCircularBuffers( program, device, CB::c_intermed3, all_cores, im3_t,  im3_t*single_tile_size,  DataFormat::Float16_b );
    CreateCircularBuffers( program, device, CB::c_intermed4, all_cores, im4_t,  im4_t*single_tile_size,  DataFormat::Float16_b );
    CreateCircularBuffers( program, device, CB::c_intermed5, all_cores, im5_t,  im5_t*single_tile_size,  DataFormat::Float16_b );
    CreateCircularBuffers( program, device, CB::c_in5,       all_cores, in5_t,  in5_t*single_tile_size,  DataFormat::Float16_b );
    CreateCircularBuffers( program, device, CB::c_in6,       all_cores, in6_t,  in6_t*single_tile_size,  DataFormat::Float16_b );
    if (b) {
        // x = a+b in this notation
        // result = ln(x)*gamma + beta
        // if there's no pre-add we use cb_in0 for x, otherwise a is pre-buffered into in0, added into im6, then im6 is used as x
        // b is buffered into c_in1
        CreateCircularBuffers( program, device, CB::c_intermed6, all_cores, im6_t,  im6_t*single_tile_size,  DataFormat::Float16_b );
        // c_in1 is input buffer for b
        CreateCircularBuffers( program, device, CB::c_in1,       all_cores, in1_t,  in1_t*single_tile_size,  DataFormat::Float16_b );
    }

    for (uint32_t icore = 0; icore < num_cores; icore++) {
        auto core = grid.wrap_core(icore);

        union { float f; uint32_t u; } winv; winv.f = 1.0f / W; // bcast-w scaler
        union { float f; uint32_t u; } e; e.f = eps; // epsilon
        uint32_t gamma_tiles = gamma ? gamma.value().get().volume() / TILE_HW : 0;
        uint32_t beta_tiles = beta ? beta.value().get().volume() / TILE_HW : 0;
        //std::cout << "Num gamma=" << num_gamma_tiles << " addr=" << gamma_dram_addr << std::endl;
        //std::cout << "Num beta=" << num_beta_tiles << " addr=" << beta_dram_addr << std::endl;
        uint32_t tile_offset = wtpc*Wt*icore;
        //std::cout << "icore=" << icore << "TO=" << tile_offset << endl;
        WriteRuntimeArgsToDevice( device, reader_kernels, core,
            { a_addr, wtpc, Wt, wtpc*Wt, tile_offset, 0, 0, 0, winv.u, e.u, // 0-9
            num_gamma_tiles, gamma_dram_addr, num_beta_tiles, beta_dram_addr, b_dram_addr } // 10-14
        );
        WriteRuntimeArgsToDevice( device, writer_kernels, core, { dst_addr, 0, 0, wtpc*Wt, tile_offset } );
    }

<<<<<<< HEAD
    return program;
}

void ResidualLayerNorm::validate(const std::vector<std::reference_wrapper<const Tensor>> &input_tensors) const {
    TT_ASSERT(input_tensors.size() > 0 and input_tensors.size() <= 4, "Must have between 1 to 4 input tensors");
}

std::vector<Shape> ResidualLayerNorm::compute_output_shapes(const std::vector<std::reference_wrapper<const Tensor>> &input_tensors) const {
    const auto& input_tensor = input_tensors.at(0).get();
    return {input_tensor.shape()};
}

std::vector<Tensor> ResidualLayerNorm::create_output_tensors(const std::vector<std::reference_wrapper<const Tensor>> &input_tensors) const {
    return operation::generic_create_output_tensors(*this, input_tensors);
}

Program ResidualLayerNorm::create_program(
    const std::vector<std::reference_wrapper<const Tensor>>& input_tensors,
    const std::vector<std::optional<std::reference_wrapper<const Tensor>>>& optional_input_tensors,
    std::vector<Tensor> &output_tensors
) const {
    auto& a = input_tensors.at(0).get();
    const auto b = optional_input_tensors.at(0);
    const auto gamma = optional_input_tensors.at(1);
    const auto beta = optional_input_tensors.at(2);
    auto& output_tensor = output_tensors.at(0);
    return layernorm_(a, b, gamma, beta, output_tensor, this->eps, this->out_dram);

}

Tensor layernorm(const Tensor &a, float eps, bool out_dram) {
    return std::move(operation::run(ResidualLayerNorm{.eps=eps, .out_dram=out_dram}, {a}, {std::nullopt, std::nullopt, std::nullopt}).at(0));
}
Tensor layernorm_gamma(const Tensor &a, float eps, const Tensor& gamma, bool out_dram) {
    return std::move(operation::run(ResidualLayerNorm{.eps=eps, .out_dram=out_dram}, {a}, {std::nullopt, gamma, std::nullopt}).at(0));
}
Tensor layernorm_gamma_beta(const Tensor &a, float eps, const Tensor& gamma, const Tensor& beta, bool out_dram) {
    return std::move(operation::run(ResidualLayerNorm{.eps=eps, .out_dram=out_dram}, {a}, {std::nullopt, gamma, beta}).at(0));
}
Tensor add_layernorm_gamma_beta(const Tensor &a, const Tensor& b, float eps, const Tensor& gamma, const Tensor& beta, bool out_dram) {
    return std::move(operation::run(ResidualLayerNorm{.eps=eps, .out_dram=out_dram}, {a}, {b, gamma, beta}).at(0));
}
=======
    CompileProgram(device, program, profile);
    ConfigureDeviceWithProgram(device, program);
    LaunchKernels(device, program);

    if (profile)
    {
        profiler::append_input_data(a);
        if (b)
        {
            profiler::append_input_data(*b);
        }
        profiler::append_output_data(output);
        tt_metal::DumpDeviceProfileResults(device, program);
    }
>>>>>>> c864c1d5


<<<<<<< HEAD
=======
Tensor layernorm(const Tensor &a, float eps, bool out_dram) { return layernorm_(a, nullptr, eps, nullptr, nullptr, out_dram); }
Tensor layernorm_gamma(const Tensor &a, float eps, const Tensor& gamma, bool out_dram) { return layernorm_(a, nullptr, eps, &gamma, nullptr, out_dram); }
Tensor layernorm_gamma_beta(const Tensor &a, float eps, const Tensor& gamma, const Tensor& beta, bool out_dram) { return layernorm_(a, nullptr, eps, &gamma, &beta, out_dram); }
Tensor add_layernorm_gamma_beta(const Tensor &a, const Tensor& b, float eps, const Tensor& gamma, const Tensor& beta, bool out_dram) {
    string op_name = "add_layernorm_gamma_beta";
    profiler::start_profiling(op_name);
    auto out = layernorm_(a, &b, eps, &gamma, &beta, out_dram);
    profiler::stop_profiling(op_name);
    return out;
}
>>>>>>> c864c1d5

}  // namespace ll_buda

}  // namespace tt<|MERGE_RESOLUTION|>--- conflicted
+++ resolved
@@ -3,7 +3,6 @@
 #include "tt_metal/host_api.hpp"
 #include "tt_metal/common/constants.hpp"
 #include "libs/tt_dnn/op_library/work_split.hpp"
-#include "tt_dnn/op_library/operation.hpp"
 
 #include "tt_dnn/op_library/run_operation.hpp"
 
@@ -194,32 +193,30 @@
         eltwise_binary_kernels->add_define("FUSE_PRE_ADD", "1");
     }
 
-    // Create circular buffers
-    CreateCircularBuffers( program, device, CB::c_in0,       all_cores, in0_t,  in0_t*single_tile_size,  DataFormat::Float16_b );
-    CreateCircularBuffers( program, device, CB::c_out0,      all_cores, out0_t, out0_t*single_tile_size, DataFormat::Float16_b );
-    CreateCircularBuffers( program, device, CB::c_intermed1, all_cores, im1_t,  im1_t*single_tile_size,  DataFormat::Float16_b );
-    CreateCircularBuffers( program, device, CB::c_in2,       all_cores, in2_t,  in2_t*single_tile_size,  DataFormat::Float16_b );
-    CreateCircularBuffers( program, device, CB::c_in3,       all_cores, in3_t,  in3_t*single_tile_size,  DataFormat::Float16_b );
-    CreateCircularBuffers( program, device, CB::c_in4,       all_cores, in4_t,  in4_t*single_tile_size,  DataFormat::Float16_b );
-    CreateCircularBuffers( program, device, CB::c_intermed2, all_cores, im2_t,  im2_t*single_tile_size,  DataFormat::Float16_b );
-    CreateCircularBuffers( program, device, CB::c_intermed0, all_cores, im0_t,  im0_t*single_tile_size,  DataFormat::Float16_b );
-    CreateCircularBuffers( program, device, CB::c_intermed3, all_cores, im3_t,  im3_t*single_tile_size,  DataFormat::Float16_b );
-    CreateCircularBuffers( program, device, CB::c_intermed4, all_cores, im4_t,  im4_t*single_tile_size,  DataFormat::Float16_b );
-    CreateCircularBuffers( program, device, CB::c_intermed5, all_cores, im5_t,  im5_t*single_tile_size,  DataFormat::Float16_b );
-    CreateCircularBuffers( program, device, CB::c_in5,       all_cores, in5_t,  in5_t*single_tile_size,  DataFormat::Float16_b );
-    CreateCircularBuffers( program, device, CB::c_in6,       all_cores, in6_t,  in6_t*single_tile_size,  DataFormat::Float16_b );
-    if (b) {
-        // x = a+b in this notation
-        // result = ln(x)*gamma + beta
-        // if there's no pre-add we use cb_in0 for x, otherwise a is pre-buffered into in0, added into im6, then im6 is used as x
-        // b is buffered into c_in1
-        CreateCircularBuffers( program, device, CB::c_intermed6, all_cores, im6_t,  im6_t*single_tile_size,  DataFormat::Float16_b );
-        // c_in1 is input buffer for b
-        CreateCircularBuffers( program, device, CB::c_in1,       all_cores, in1_t,  in1_t*single_tile_size,  DataFormat::Float16_b );
-    }
-
     for (uint32_t icore = 0; icore < num_cores; icore++) {
         auto core = grid.wrap_core(icore);
+        CreateCircularBuffer( program, device, CB::c_in0,       core, in0_t,  in0_t*single_tile_size,  DataFormat::Float16_b );
+        CreateCircularBuffer( program, device, CB::c_out0,      core, out0_t, out0_t*single_tile_size, DataFormat::Float16_b );
+        CreateCircularBuffer( program, device, CB::c_intermed1, core, im1_t,  im1_t*single_tile_size,  DataFormat::Float16_b );
+        CreateCircularBuffer( program, device, CB::c_in2,       core, in2_t,  in2_t*single_tile_size,  DataFormat::Float16_b );
+        CreateCircularBuffer( program, device, CB::c_in3,       core, in3_t,  in3_t*single_tile_size,  DataFormat::Float16_b );
+        CreateCircularBuffer( program, device, CB::c_in4,       core, in4_t,  in4_t*single_tile_size,  DataFormat::Float16_b );
+        CreateCircularBuffer( program, device, CB::c_intermed2, core, im2_t,  im2_t*single_tile_size,  DataFormat::Float16_b );
+        CreateCircularBuffer( program, device, CB::c_intermed0, core, im0_t,  im0_t*single_tile_size,  DataFormat::Float16_b );
+        CreateCircularBuffer( program, device, CB::c_intermed3, core, im3_t,  im3_t*single_tile_size,  DataFormat::Float16_b );
+        CreateCircularBuffer( program, device, CB::c_intermed4, core, im4_t,  im4_t*single_tile_size,  DataFormat::Float16_b );
+        CreateCircularBuffer( program, device, CB::c_intermed5, core, im5_t,  im5_t*single_tile_size,  DataFormat::Float16_b );
+        CreateCircularBuffer( program, device, CB::c_in5,       core, in5_t,  in5_t*single_tile_size,  DataFormat::Float16_b );
+        CreateCircularBuffer( program, device, CB::c_in6,       core, in6_t,  in6_t*single_tile_size,  DataFormat::Float16_b );
+        if (b) {
+            // x = a+b in this notation
+            // result = ln(x)*gamma + beta
+            // if there's no pre-add we use cb_in0 for x, otherwise a is pre-buffered into in0, added into im6, then im6 is used as x
+            // b is buffered into c_in1
+            CreateCircularBuffer( program, device, CB::c_intermed6, core, im6_t,  im6_t*single_tile_size,  DataFormat::Float16_b );
+            // c_in1 is input buffer for b
+            CreateCircularBuffer( program, device, CB::c_in1,       core, in1_t,  in1_t*single_tile_size,  DataFormat::Float16_b );
+        }
 
         union { float f; uint32_t u; } winv; winv.f = 1.0f / W; // bcast-w scaler
         union { float f; uint32_t u; } e; e.f = eps; // epsilon
@@ -236,7 +233,6 @@
         WriteRuntimeArgsToDevice( device, writer_kernels, core, { dst_addr, 0, 0, wtpc*Wt, tile_offset } );
     }
 
-<<<<<<< HEAD
     return program;
 }
 
@@ -279,37 +275,8 @@
 Tensor add_layernorm_gamma_beta(const Tensor &a, const Tensor& b, float eps, const Tensor& gamma, const Tensor& beta, bool out_dram) {
     return std::move(operation::run(ResidualLayerNorm{.eps=eps, .out_dram=out_dram}, {a}, {b, gamma, beta}).at(0));
 }
-=======
-    CompileProgram(device, program, profile);
-    ConfigureDeviceWithProgram(device, program);
-    LaunchKernels(device, program);
-
-    if (profile)
-    {
-        profiler::append_input_data(a);
-        if (b)
-        {
-            profiler::append_input_data(*b);
-        }
-        profiler::append_output_data(output);
-        tt_metal::DumpDeviceProfileResults(device, program);
-    }
->>>>>>> c864c1d5
-
-
-<<<<<<< HEAD
-=======
-Tensor layernorm(const Tensor &a, float eps, bool out_dram) { return layernorm_(a, nullptr, eps, nullptr, nullptr, out_dram); }
-Tensor layernorm_gamma(const Tensor &a, float eps, const Tensor& gamma, bool out_dram) { return layernorm_(a, nullptr, eps, &gamma, nullptr, out_dram); }
-Tensor layernorm_gamma_beta(const Tensor &a, float eps, const Tensor& gamma, const Tensor& beta, bool out_dram) { return layernorm_(a, nullptr, eps, &gamma, &beta, out_dram); }
-Tensor add_layernorm_gamma_beta(const Tensor &a, const Tensor& b, float eps, const Tensor& gamma, const Tensor& beta, bool out_dram) {
-    string op_name = "add_layernorm_gamma_beta";
-    profiler::start_profiling(op_name);
-    auto out = layernorm_(a, &b, eps, &gamma, &beta, out_dram);
-    profiler::stop_profiling(op_name);
-    return out;
-}
->>>>>>> c864c1d5
+
+
 
 }  // namespace ll_buda
 
